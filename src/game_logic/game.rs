--- conflicted
+++ resolved
@@ -251,20 +251,6 @@
         self.landed_rows.len()
     }
 
-<<<<<<< HEAD
-    // Where is world coordinate (0,0) in the landed_rows array?
-    fn get_center_offset(&self) -> (i16, i16) {
-        match self.mode {
-            Mode::Traditional | Mode::Bottle => (0, 0),
-            Mode::Ring => (RING_OUTER_RADIUS as i16, RING_OUTER_RADIUS as i16),
-            // TODO: For players on the negative side, rotate 180deg AND shift sideways accordingly.
-            // This seems easier than rotating around the center, because width can be odd.
-            Mode::Opposite => (0, (self.get_height() as i16) / 2),
-        }
-    }
-
-=======
->>>>>>> a6a2b686
     // for the ui, returns (x_min, x_max+1, y_min, y_max+1)
     pub fn get_bounds_in_player_coords(&self) -> (i32, i32, i32, i32) {
         match self.mode {

from __future__ import annotations

import asyncio
import copy
import time
from abc import abstractmethod
from typing import Any, Callable, ClassVar, Iterator

from catris.ansi import COLOR
from catris.player import MovingBlock, Player
from catris.squares import BombSquare, DrillSquare, Square, create_moving_squares


class Game:
    NAME: ClassVar[str]
    ID: ClassVar[str]
    TERMINAL_HEIGHT_NEEDED: ClassVar[int]
    MAX_PLAYERS: ClassVar[int]

    def __init__(self) -> None:
        self.players: list[Player] = []
        self.score = 0
        self.valid_landed_coordinates: set[tuple[int, int]] = set()
        self.landed_squares: set[Square] = set()
        self.tasks: list[asyncio.Task[Any]] = []
        self.tasks.append(asyncio.create_task(self._move_blocks_down_task(False)))
        self.tasks.append(asyncio.create_task(self._move_blocks_down_task(True)))
        self.tasks.append(asyncio.create_task(self._bomb_task()))
        self.tasks.append(asyncio.create_task(self._drilling_task()))
        self.need_render_event = asyncio.Event()

        self._pause_event = asyncio.Event()
        self._unpause_event = asyncio.Event()
        self._unpause_event.set()
        self._start_time = time.monotonic_ns()
        self._time_spent_in_pause = 0
        self._last_pause_start = 0

        # This is assigned elsewhere after instantiating the game.
        # TODO: refactor?
        self.player_has_a_connected_client: Callable[[Player], bool]

        # Hold this when wiping full lines or exploding a bomb or similar.
        # Prevents moving blocks down and causing weird bugs.
        self.flashing_lock = asyncio.Lock()
        self.flashing_squares: dict[tuple[int, int], int] = {}

    @property
    def is_paused(self) -> bool:
        return self._pause_event.is_set()

    def toggle_pause(self) -> None:
        if self.is_paused:
            self._pause_event.clear()
            self._unpause_event.set()
            self._time_spent_in_pause += time.monotonic_ns() - self._last_pause_start
        else:
            self._pause_event.set()
            self._unpause_event.clear()
            self._last_pause_start = time.monotonic_ns()
        self.need_render_event.set()

    def get_duration_sec(self) -> float:
        end_time = self._last_pause_start if self.is_paused else time.monotonic_ns()
        duration_ns = end_time - self._start_time - self._time_spent_in_pause
        return duration_ns / (1000 * 1000 * 1000)

    async def pause_aware_sleep(self, sleep_time: float) -> None:
        while True:
            # Waiting while game is paused does not decrement sleep time
            await self._unpause_event.wait()

            start = time.monotonic()
            try:
                await asyncio.wait_for(self._pause_event.wait(), timeout=sleep_time)
            except asyncio.TimeoutError:
                # sleep completed without pausing
                return
            # Game was paused. Let's see how long we slept before that happened.
            unpaused_sleep_time = time.monotonic() - start
            sleep_time -= unpaused_sleep_time

    def _get_moving_blocks(self) -> dict[Player, MovingBlock]:
        return {
            player: player.moving_block_or_wait_counter
            for player in self.players
            if isinstance(player.moving_block_or_wait_counter, MovingBlock)
        }

    def _get_all_squares(self) -> set[Square]:
        return self.landed_squares | {
            square
            for block in self._get_moving_blocks().values()
            for square in block.squares
        }

    def is_valid(self) -> bool:
        squares = self._get_all_squares()
        if len(squares) != len(set((square.x, square.y) for square in squares)):
            # print("Invalid state: duplicate squares")
            return False
        if not all(
            (square.x, square.y) in self.valid_landed_coordinates
            for square in self.landed_squares
        ):
            # print("Invalid state: landed squares outside valid area")
            return False
        return True

    def game_is_over(self) -> bool:
        return bool(self.players) and not any(
            isinstance(p.moving_block_or_wait_counter, MovingBlock)
            for p in self.players
        )

    def new_block(self, player: Player, *, from_hold: bool = False) -> None:
        assert player in self.players
        assert self.is_valid()

        if from_hold:
            assert player.held_squares is not None
            squares = player.held_squares
        else:
            squares = player.next_moving_squares
            player.next_moving_squares = create_moving_squares(self.score)

        # Convert to world coordinates. Rotations are needed to give the user
        # exactly what the next block display promises and to avoid subtle bugs.
        #
        # It's good to do this as late as possible, so that next_moving_squares
        # don't have to be updated if e.g. the player's view or spawning
        # coordinates change.
        for square in squares:
            square.switch_to_world_coordinates(player)
            square.x += player.moving_block_start_x
            square.y += player.moving_block_start_y

        player.moving_block_or_wait_counter = MovingBlock(
            squares, came_from_hold=from_hold
        )
        if not self.is_valid():
            # New block overlaps with someone else's moving block
            self.start_please_wait_countdown(player)
        assert self.is_valid()
        self.need_render_event.set()

    def hold_block(self, player: Player) -> None:
        if (
            not isinstance(player.moving_block_or_wait_counter, MovingBlock)
            or player.moving_block_or_wait_counter.came_from_hold
        ):
            return

        to_hold = player.moving_block_or_wait_counter.squares
        self.new_block(player, from_hold=(player.held_squares is not None))
        for square in to_hold:
            square.restore_original_coordinates()
        player.held_squares = to_hold

    # For clearing squares when a player's wait time ends
    @abstractmethod
    def square_belongs_to_player(self, player: Player, x: int, y: int) -> bool:
        pass

    # This method should:
    #   1. Yield the points that are about to be removed. The yielded value
    #      will be used for the flashing animation.
    #   2. Remove them.
    #   3. Increment score.
    #   4. Call finish_wiping_full_lines().
    #
    # In ring mode, a full "line" can be a line or a ring. That's why returning
    # a list of full lines would be unnecessarily difficult.
    #
    # When this method is done, moving and landed blocks may overlap.
    @abstractmethod
    def find_and_then_wipe_full_lines(self) -> Iterator[set[Square]]:
        pass

    def finish_wiping_full_lines(self) -> None:
        # When landed blocks move, they can go on top of moving blocks.
        # This is quite rare, but results in invalid state errors.
        # When this happens, just delete the landed block.
        bad_coords = {
            (square.x, square.y)
            for block in self._get_moving_blocks().values()
            for square in block.squares
        }
        for square in self.landed_squares.copy():
            if (square.x, square.y) in bad_coords:
                self.landed_squares.remove(square)
            else:
                bad_coords.add((square.x, square.y))  # delete duplicates

        assert self.is_valid()

    def move_if_possible(
        self,
        player: Player,
        dx: int,
        dy: int,
        in_player_coords: bool,
        *,
        can_drill: bool = False,
    ) -> bool:
        assert self.is_valid()
        if in_player_coords:
            dx, dy = player.player_to_world(dx, dy)

        if isinstance(player.moving_block_or_wait_counter, MovingBlock):
            drilled = set()
            for square in player.moving_block_or_wait_counter.squares:
                square.x += dx
                square.y += dy
                self.fix_moving_square(player, square)

                if can_drill and isinstance(square, DrillSquare):
                    for other_square in self.landed_squares.copy():
                        if (
                            other_square.x == square.x
                            and other_square.y == square.y
                            and not isinstance(other_square, DrillSquare)
                        ):
                            self.landed_squares.remove(other_square)
                            drilled.add(other_square)

            if self.is_valid():
                self.need_render_event.set()
                return True

            self.landed_squares |= drilled
            for square in player.moving_block_or_wait_counter.squares:
                square.x -= dx
                square.y -= dy
                self.fix_moving_square(player, square)
            assert self.is_valid()

        return False

    # RingGame overrides this to get blocks to wrap back to top
    def fix_moving_square(self, player: Player, square: Square) -> None:
        pass

    def rotate(self, player: Player, counter_clockwise: bool) -> None:
        if isinstance(player.moving_block_or_wait_counter, MovingBlock):
            for square in player.moving_block_or_wait_counter.squares:
                square.rotate(counter_clockwise)
                self.fix_moving_square(player, square)

            if self.is_valid():
                self.need_render_event.set()
            else:
                for square in player.moving_block_or_wait_counter.squares:
                    square.rotate(not counter_clockwise)
                    self.fix_moving_square(player, square)

    @abstractmethod
    def add_player(self, name: str, color: int) -> Player:
        pass

    # Name can exist already, if player quits and comes back
    def get_existing_player_or_add_new_player(
        self, name: str, color: int
    ) -> Player | None:
        if not self.player_can_join(name):
            return None

        game_over = self.game_is_over()

        for player in self.players:
            if player.name.lower() == name.lower():
                # Let's say your caps lock was on accidentally and you type
                # "aKULI" as name when you intended to type "Akuli".
                # If that happens, you can leave the game and join back.
                player.name = name
                player.color = color
                break
        else:
            player = self.add_player(name, color)

        if not game_over and not isinstance(player.moving_block_or_wait_counter, int):
            self.new_block(player)
        return player

    def player_can_join(self, name: str) -> bool:
        return len(self.players) < self.MAX_PLAYERS or name.lower() in (
            p.name.lower() for p in self.players
        )

    # Where will the block move if user presses down arrow key?
    def _predict_landing_places(self, player: Player) -> set[tuple[int, int]]:
        block = player.moving_block_or_wait_counter
        if not isinstance(block, MovingBlock):
            return set()

        # Drill squares land differently and I don't want to duplicate their
        # landing logic here
        if any(isinstance(square, DrillSquare) for square in block.squares):
            return set()

        # Temporarily changing squares feels a bit hacky, but it's simple and it works
        old_squares = block.squares
        block.squares = {copy.copy(square) for square in block.squares}
        assert self.is_valid()

        try:
            for offset in range(1, 100):
                previous_squares = {copy.copy(square) for square in block.squares}
                for square in block.squares:
                    square.x -= player.up_x
                    square.y -= player.up_y
                    self.fix_moving_square(player, square)
                if not self.is_valid():
                    return {(s.x, s.y) for s in previous_squares}

            # Block won't land if you press down arrow. Happens a lot in ring mode.
            return set()

        finally:
            block.squares = old_squares

    def get_square_texts(self, player: Player) -> dict[tuple[int, int], bytes]:
        assert self.is_valid()

        result = {}
<<<<<<< HEAD
        for point in self._predict_landing_places(player):
            result[point] = b"::"
        for player, block in self._get_moving_blocks().items():
=======
        for player, block in self._get_moving_blocks().items():
            for point in self._predict_landing_places(player, block):
                result[point] = b"::"
        for block in self._get_moving_blocks().values():
>>>>>>> ec453355
            for square in block.squares:
                result[square.x, square.y] = square.get_text(
                    player, landed=False
                )
        for square in self.landed_squares:
            result[square.x, square.y] = square.get_text(
                player, landed=True
            )
        for point, color in self.flashing_squares.items():
            result[point] = (COLOR % color) + b"  " + (COLOR % 0)

        return {
            point: text
            for point, text in result.items()
            if point in self.valid_landed_coordinates
        }

    @abstractmethod
    def get_lines_to_render(self, rendering_for_this_player: Player) -> list[bytes]:
        pass

    async def _explode_bombs(self, bombs: list[BombSquare]) -> list[BombSquare]:
        exploding_points = {
            (x, y)
            for x, y in self.valid_landed_coordinates
            for bomb in bombs
            if (x - bomb.x) ** 2 + (y - bomb.y) ** 2 < 3.5**2
        }
        explode_next = [
            square
            for square in self._get_all_squares()
            if isinstance(square, BombSquare)
            and (square.x, square.y) in exploding_points
            and square not in bombs
        ]

        if exploding_points:
            await self.flash(exploding_points, 41)
            for square in self.landed_squares.copy():
                if (square.x, square.y) in exploding_points:
                    self.landed_squares.remove(square)
            for player in self.players:
                block = player.moving_block_or_wait_counter
                if isinstance(block, MovingBlock):
                    for square in block.squares.copy():
                        if (square.x, square.y) in exploding_points:
                            block.squares.remove(square)
                    if not block.squares:
                        self.new_block(player)

        return explode_next

    async def _bomb_task(self) -> None:
        while True:
            await self.pause_aware_sleep(1)

            for square in self._get_all_squares():
                if isinstance(square, BombSquare):
                    square.timer -= 1

            async with self.flashing_lock:
                exploding_bombs = [
                    square
                    for square in self._get_all_squares()
                    if isinstance(square, BombSquare) and square.timer <= 0
                ]
                while exploding_bombs:
                    exploding_bombs = await self._explode_bombs(exploding_bombs)

            self.need_render_event.set()

    async def _drilling_task(self) -> None:
        while True:
            await self.pause_aware_sleep(0.1)
            squares = set()
            for block in self._get_moving_blocks().values():
                squares |= block.squares
            for player in self.players:
                squares |= player.next_moving_squares
                if player.held_squares is not None:
                    squares |= player.held_squares

            for square in squares:
                if isinstance(square, DrillSquare):
                    square.picture_counter += 1
                    self.need_render_event.set()

    async def _please_wait_countdown(self, player: Player) -> None:
        assert isinstance(player.moving_block_or_wait_counter, int)

        while player.moving_block_or_wait_counter > 0:
            await self.pause_aware_sleep(1)
            assert isinstance(player.moving_block_or_wait_counter, int)
            player.moving_block_or_wait_counter -= 1
            self.need_render_event.set()

        if self.player_has_a_connected_client(player):
            for square in self.landed_squares.copy():
                if self.square_belongs_to_player(player, square.x, square.y):
                    self.landed_squares.remove(square)
            self.new_block(player)
        else:
            player.moving_block_or_wait_counter = None

        self.need_render_event.set()

    def start_please_wait_countdown(self, player: Player) -> None:
        # Get rid of moving block immediately to prevent invalid state after
        # adding a moving block that overlaps someone else's moving block.
        player.moving_block_or_wait_counter = 30
        self.need_render_event.set()
        self.tasks.append(asyncio.create_task(self._please_wait_countdown(player)))

    # Make sure to hold flashing_lock.
    # If you want to erase landed blocks, do that too while holding the lock.
    async def flash(self, points: set[tuple[int, int]], color: int) -> None:
        for display_color in [color, 0, color, 0]:
            for point in points:
                self.flashing_squares[point] = display_color
            self.need_render_event.set()
            await self.pause_aware_sleep(0.1)

        for point in points:
            try:
                del self.flashing_squares[point]
            except KeyError:
                # can happen with simultaneous overlapping flashes
                pass
        self.need_render_event.set()

    async def _move_blocks_down_once(self, fast: bool) -> None:
        # Blocks of different users can be on each other's way, but should
        # still be moved if the bottommost block will move.
        #
        # Solution: repeatedly try to move each one, and stop when nothing moves.
        todo = {
            player
            for player in self.players
            if isinstance(player.moving_block_or_wait_counter, MovingBlock)
            and player.moving_block_or_wait_counter.fast_down == fast
        }
        while True:
            something_moved = False
            for player in todo.copy():
                moved = self.move_if_possible(
                    player, dx=0, dy=1, in_player_coords=True, can_drill=True
                )
                if moved:
                    self.need_render_event.set()
                    something_moved = True
                    todo.remove(player)
            if not something_moved:
                break

        for player in todo:
            block = player.moving_block_or_wait_counter
            assert isinstance(block, MovingBlock)

            if block.fast_down:
                block.fast_down = False
            elif all(
                (square.x, square.y) in self.valid_landed_coordinates
                for square in block.squares
            ):
                self.landed_squares |= block.squares
                self.new_block(player)
            else:
                self.start_please_wait_countdown(player)

        async with self.flashing_lock:
            full_lines_iter = self.find_and_then_wipe_full_lines()
            full_squares = next(full_lines_iter)

            if full_squares:
                self.need_render_event.set()
                await self.flash({(s.x, s.y) for s in full_squares}, 47)
                try:
                    # run past yield, which deletes points
                    next(full_lines_iter)
                except StopIteration:
                    # This means function ended without a second yield.
                    # It's expected, and in fact happens every time.
                    pass
                self.need_render_event.set()

    async def _move_blocks_down_task(self, fast: bool) -> None:
        while True:
            if fast:
                await self.pause_aware_sleep(0.025)
            else:
                await self.pause_aware_sleep(0.5 / (1 + self.get_duration_sec() / 600))
            await self._move_blocks_down_once(fast)<|MERGE_RESOLUTION|>--- conflicted
+++ resolved
@@ -323,16 +323,9 @@
         assert self.is_valid()
 
         result = {}
-<<<<<<< HEAD
         for point in self._predict_landing_places(player):
             result[point] = b"::"
-        for player, block in self._get_moving_blocks().items():
-=======
-        for player, block in self._get_moving_blocks().items():
-            for point in self._predict_landing_places(player, block):
-                result[point] = b"::"
         for block in self._get_moving_blocks().values():
->>>>>>> ec453355
             for square in block.squares:
                 result[square.x, square.y] = square.get_text(
                     player, landed=False

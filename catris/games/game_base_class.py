--- conflicted
+++ resolved
@@ -319,33 +319,20 @@
         finally:
             block.squares = old_squares
 
-<<<<<<< HEAD
-    def get_square_texts(
-        self, rendering_for_this_player: Player
-    ) -> dict[tuple[int, int], bytes]:
-        assert self.is_valid()
-
-        result = {}
-        for player, block in self._get_moving_blocks().items():
-            for point in self._predict_landing_places(player, block):
-                result[point] = b"::"
-        for player, block in self._get_moving_blocks().items():
-=======
     def get_square_texts(self, player: Player) -> dict[tuple[int, int], bytes]:
         assert self.is_valid()
 
         result = {}
         for point in self._predict_landing_places(player):
             result[point] = b"::"
-        for block in self._get_moving_blocks().values():
->>>>>>> d1439dcd
+        for player, block in self._get_moving_blocks().items():
             for square in block.squares:
                 result[square.x, square.y] = square.get_text(
-                    rendering_for_this_player, landed=False
+                    player, landed=False
                 )
         for square in self.landed_squares:
             result[square.x, square.y] = square.get_text(
-                rendering_for_this_player, landed=True
+                player, landed=True
             )
         for point, color in self.flashing_squares.items():
             result[point] = (COLOR % color) + b"  " + (COLOR % 0)

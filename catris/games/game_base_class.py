# TODO: prevent joining game if already quit twice? so that you can't "cheat" that way
from __future__ import annotations

import asyncio
import contextlib
import copy
import time
from abc import abstractmethod
from typing import Any, Callable, ClassVar, Generator, Iterator

from catris.ansi import COLOR
from catris.player import MovingBlock, Player
from catris.squares import BombSquare, DrillSquare, Square, create_moving_squares


def _player_has_a_drill(player: Player) -> bool:
    return isinstance(player.moving_block_or_wait_counter, MovingBlock) and any(
        isinstance(square, DrillSquare)
        for square in player.moving_block_or_wait_counter.squares
    )


class Game:
    NAME: ClassVar[str]
    ID: ClassVar[str]
    TERMINAL_WIDTH_NEEDED: ClassVar[int] = 80
    TERMINAL_HEIGHT_NEEDED: ClassVar[int]
    MAX_PLAYERS: ClassVar[int]

    def __init__(self) -> None:
        self.players: list[Player] = []
        self.score = 0
        self.valid_landed_coordinates: set[tuple[int, int]] = set()
        self.landed_squares: dict[tuple[int, int], Square] = {}
        self.tasks: list[asyncio.Task[Any]] = []
        self.tasks.append(asyncio.create_task(self._move_blocks_down_task(False)))
        self.tasks.append(asyncio.create_task(self._move_blocks_down_task(True)))
        self.tasks.append(asyncio.create_task(self._bomb_task()))
        self.tasks.append(asyncio.create_task(self._drilling_task()))
        self.need_render_event = asyncio.Event()

        self._pause_event = asyncio.Event()
        self._unpause_event = asyncio.Event()
        self._unpause_event.set()
        self._start_time = time.monotonic_ns()
        self._time_spent_in_pause = 0
        self._last_pause_start = 0

        # Hold this when wiping full lines or exploding a bomb or similar.
        # Prevents moving blocks down and causing weird bugs.
        self.flashing_lock = asyncio.Lock()
        self.flashing_squares: dict[tuple[int, int], int] = {}

    @property
    def is_paused(self) -> bool:
        return self._pause_event.is_set()

    def toggle_pause(self) -> None:
        if self.is_paused:
            self._pause_event.clear()
            self._unpause_event.set()
            self._time_spent_in_pause += time.monotonic_ns() - self._last_pause_start
        else:
            self._pause_event.set()
            self._unpause_event.clear()
            self._last_pause_start = time.monotonic_ns()
        self.need_render_event.set()

    def get_duration_sec(self) -> float:
        end_time = self._last_pause_start if self.is_paused else time.monotonic_ns()
        duration_ns = end_time - self._start_time - self._time_spent_in_pause
        return duration_ns / (1000 * 1000 * 1000)

    async def pause_aware_sleep(self, sleep_time: float) -> None:
        while True:
            # Waiting while game is paused does not decrement sleep time
            await self._unpause_event.wait()

            start = time.monotonic()
            try:
                await asyncio.wait_for(self._pause_event.wait(), timeout=sleep_time)
            except asyncio.TimeoutError:
                # sleep completed without pausing
                return
            # Game was paused. Let's see how long we slept before that happened.
            unpaused_sleep_time = time.monotonic() - start
            sleep_time -= unpaused_sleep_time

    def _get_moving_blocks(self) -> dict[Player, MovingBlock]:
        return {
            player: player.moving_block_or_wait_counter
            for player in self.players
            if isinstance(player.moving_block_or_wait_counter, MovingBlock)
        }

    def _get_all_squares(self) -> dict[tuple[int, int], Square]:
        result = self.landed_squares.copy()
        for block in self._get_moving_blocks().values():
            result.update(block.squares)
        return result

    def is_valid(self) -> bool:
        seen = set(self.landed_squares.keys())
        for block in self._get_moving_blocks().values():
            if block.squares.keys() & seen:
                # print("Invalid state: duplicate squares")
                return False
            seen.update(block.squares.keys())

        return set(self.landed_squares.keys()).issubset(self.valid_landed_coordinates)

    # Inside this context manager, you can get the game to invalid state if you want.
    # All changes to blocks will be erased when you exit the context manager.
    @contextlib.contextmanager
    def temporary_state(self) -> Generator[None, None, None]:
        old_landed = self.landed_squares
        self.landed_squares = self.landed_squares.copy()
        old_need_render = self.need_render_event.is_set()

        old_moving = []
        for block in self._get_moving_blocks().values():
            old_moving.append((block, block.squares))
            block.squares = {
                point: copy.copy(square) for point, square in block.squares.items()
            }

        try:
            yield
        finally:
            self.landed_squares = old_landed
            for block, squares in old_moving:
                block.squares = squares
            if old_need_render:
                self.need_render_event.set()
            else:
                self.need_render_event.clear()

    def _apply_change_if_possible(self, callback: Callable[[], None]) -> bool:
        assert self.is_valid()
        with self.temporary_state():
            callback()
            stayed_valid = self.is_valid()
        if stayed_valid:
            callback()
            return True
        return False

    def game_is_over(self) -> bool:
        return not any(
            isinstance(p.moving_block_or_wait_counter, MovingBlock)
            for p in self.players
        )

    def new_block(self, player: Player, *, from_hold: bool = False) -> None:
        assert player in self.players
        assert self.is_valid()

        if from_hold:
            assert player.held_squares is not None
            squares = player.held_squares
        else:
            squares = player.next_moving_squares
            player.next_moving_squares = create_moving_squares(self.score)

        square_dict = {
            square.switch_to_world_coordinates(player): square for square in squares
        }

        player.moving_block_or_wait_counter = MovingBlock(
            square_dict, came_from_hold=from_hold
        )
        if not self.is_valid():
            # New block overlaps with someone else's moving block
            self.start_please_wait_countdown(player)
        assert self.is_valid()
        self.need_render_event.set()

    def hold_block(self, player: Player) -> None:
        if (
            not isinstance(player.moving_block_or_wait_counter, MovingBlock)
            or player.moving_block_or_wait_counter.came_from_hold
        ):
            return

        to_hold = set(player.moving_block_or_wait_counter.squares.values())
        self.new_block(player, from_hold=(player.held_squares is not None))
        for square in to_hold:
            square.restore_original_coordinates()
        player.held_squares = to_hold

    # For clearing squares when a player's wait time ends
    @abstractmethod
    def square_belongs_to_player(self, player: Player, x: int, y: int) -> bool:
        pass

    # This method should:
    #   1. Yield the points that are about to be removed. The yielded value
    #      will be used for the flashing animation.
    #   2. Remove them.
    #   3. Increment score.
    #   4. Call finish_wiping_full_lines().
    #
    # In ring mode, a full "line" can be a line or a ring. That's why returning
    # a list of full lines would be unnecessarily difficult.
    #
    # When this method is done, moving and landed blocks may overlap.
    @abstractmethod
    def find_and_then_wipe_full_lines(self) -> Iterator[set[tuple[int, int]]]:
        pass

    def finish_wiping_full_lines(self) -> None:
        # When landed blocks move, they can go on top of moving blocks.
        # This is quite rare, but results in invalid state errors.
        # When this happens, just delete the landed block.
        for block in self._get_moving_blocks().values():
            for point in block.squares.keys():
                if point in self.landed_squares:
                    del self.landed_squares[point]

        assert self.is_valid()

    def _move(
        self, player: Player, dx: int, dy: int, in_player_coords: bool, can_drill: bool
    ) -> None:
        if not isinstance(player.moving_block_or_wait_counter, MovingBlock):
            return

        if in_player_coords:
            dx, dy = player.player_to_world(dx, dy)

        assert isinstance(player.moving_block_or_wait_counter, MovingBlock)

        squares = player.moving_block_or_wait_counter.squares
        squares = {(x + dx, y + dy): square for (x, y), square in squares.items()}
        squares = {
            self.fix_moving_square(player, square, x, y): square
            for (x, y), square in squares.items()
        }
        player.moving_block_or_wait_counter.squares = squares

        if can_drill:
            drill_points = {
                point
                for point, square in player.moving_block_or_wait_counter.squares.items()
                if isinstance(square, DrillSquare)
            }

            square_dicts = [self.landed_squares]
            for block in self._get_moving_blocks().values():
                square_dicts.append(block.squares)

            for square_set in square_dicts:
                new_content = {
                    point: square
                    for point, square in square_set.items()
                    if (isinstance(square, DrillSquare) or point not in drill_points)
                }
                square_set.clear()
                square_set.update(new_content)

        self.need_render_event.set()

    def move_if_possible(
        self,
        player: Player,
        dx: int,
        dy: int,
        in_player_coords: bool,
        *,
        can_drill: bool = False,
    ) -> bool:
        return self._apply_change_if_possible(
            lambda: self._move(player, dx, dy, in_player_coords, can_drill)
        )

    # RingGame overrides this to get blocks to wrap back to top
    def fix_moving_square(
        self, player: Player, square: Square, x: int, y: int
    ) -> tuple[int, int]:
        return (x, y)

    def _rotate(self, player: Player, counter_clockwise: bool) -> None:
        if isinstance(player.moving_block_or_wait_counter, MovingBlock):
            new_squares = {}
            for (x, y), square in player.moving_block_or_wait_counter.squares.items():
                x, y = square.rotate(x, y, counter_clockwise)
                x, y = self.fix_moving_square(player, square, x, y)
                new_squares[x, y] = square
            player.moving_block_or_wait_counter.squares = new_squares
            self.need_render_event.set()

    def rotate_if_possible(self, player: Player, counter_clockwise: bool) -> bool:
        return self._apply_change_if_possible(
            lambda: self._rotate(player, counter_clockwise)
        )

    @abstractmethod
    def add_player(self, name: str, color: int) -> Player:
        pass

    @abstractmethod
    def remove_player(self, player: Player) -> None:
        pass

    def wipe_vertical_slice(self, first_column: int, width: int) -> None:
        square_dicts = [self.landed_squares]
        for block in self._get_moving_blocks().values():
            square_dicts.append(block.squares)

        for square_dict in square_dicts:
            new_content = {
                ((x - width if x >= first_column + width else x), y): square
                for (x, y), square in square_dict.items()
                if x < first_column or x >= first_column + width
            }
            square_dict.clear()
            square_dict.update(new_content)

    def _predict_landing_places(self, player: Player) -> set[tuple[int, int]]:
        if not isinstance(player.moving_block_or_wait_counter, MovingBlock):
            return set()

        with self.temporary_state():
            for i in range(40):  # enough even in ring mode
                coords = {
                    (s.x, s.y) for s in player.moving_block_or_wait_counter.squares
                }
                # _move() is faster than move_if_possible()
                self._move(player, dx=0, dy=1, in_player_coords=True, can_drill=True)
                if not self.is_valid():
                    # Can't move down anymore. This is where it will land
<<<<<<< HEAD
                    return set(player.moving_block_or_wait_counter.squares.keys())
=======
                    return coords
>>>>>>> c58d4194
            # Block won't land if you press down arrow. Happens a lot in ring mode.
            return set()

    def get_square_texts(self, player: Player) -> dict[tuple[int, int], bytes]:
        assert self.is_valid()

        result = {}
        for point, square in self.landed_squares.items():
            result[point] = square.get_text(player, landed=True)
        for point in self._predict_landing_places(player):
            # "::" can go on top of landed blocks, useful for drills
            if point in result:
                result[point] = result[point].replace(b"  ", b"::")
            else:
                result[point] = b"::"
        for block in self._get_moving_blocks().values():
            for point, square in block.squares.items():
                result[point] = square.get_text(player, landed=False)
        for point, color in self.flashing_squares.items():
            result[point] = (COLOR % color) + b"  " + (COLOR % 0)

        return {
            point: text
            for point, text in result.items()
            if point in self.valid_landed_coordinates
        }

    @abstractmethod
    def get_lines_to_render(self, rendering_for_this_player: Player) -> list[bytes]:
        pass

    async def _explode_bombs(self, bombs: set[tuple[int, int]]) -> set[tuple[int, int]]:
        exploding_points = {
            (x, y)
            for x, y in self.valid_landed_coordinates
            for bomb_x, bomb_y in bombs
            if (x - bomb_x) ** 2 + (y - bomb_y) ** 2 < 3.5**2
        }
        explode_next = {
            point
            for point, square in self._get_all_squares().items()
            if isinstance(square, BombSquare)
            and point in exploding_points
            and point not in bombs
        }

        if exploding_points:
            await self.flash(exploding_points, 41)
            self.landed_squares = {
                point: square
                for point, square in self.landed_squares.items()
                if point not in exploding_points
            }
            for player in self.players:
                block = player.moving_block_or_wait_counter
                if isinstance(block, MovingBlock):
                    block.squares = {
                        point: square
                        for point, square in block.squares.items()
                        if point not in exploding_points
                    }

        return explode_next

    async def _bomb_task(self) -> None:
        while True:
            await self.pause_aware_sleep(1)

            for square in self._get_all_squares().values():
                if isinstance(square, BombSquare):
                    square.timer -= 1

            async with self.flashing_lock:
                exploding_bombs = {
                    (x, y)
                    for (x, y), square in self._get_all_squares().items()
                    if isinstance(square, BombSquare) and square.timer <= 0
                }
                while exploding_bombs:
                    exploding_bombs = await self._explode_bombs(exploding_bombs)

            self.need_render_event.set()

    async def _drilling_task(self) -> None:
        while True:
            await self.pause_aware_sleep(0.1)
            squares: list[Square] = []
            for block in self._get_moving_blocks().values():
                squares.extend(block.squares.values())
            for player in self.players:
                squares.extend(player.next_moving_squares)
                if player.held_squares is not None:
                    squares.extend(player.held_squares)

            for square in squares:
                if isinstance(square, DrillSquare):
                    square.picture_counter += 1
                    self.need_render_event.set()

    async def _please_wait_countdown(self, player: Player) -> None:
        assert isinstance(player.moving_block_or_wait_counter, int)

        while player.moving_block_or_wait_counter > 0 and player in self.players:
            await self.pause_aware_sleep(1)
            assert isinstance(player.moving_block_or_wait_counter, int)
            player.moving_block_or_wait_counter -= 1
            self.need_render_event.set()

        if player not in self.players:
            # player quit
            return

        self.landed_squares = {
            (x, y): square
            for (x, y), square in self.landed_squares.items()
            if not self.square_belongs_to_player(player, x, y)
        }
        self.new_block(player)

    def start_please_wait_countdown(self, player: Player) -> None:
        # Get rid of moving block immediately to prevent invalid state after
        # adding a moving block that overlaps someone else's moving block.
        player.moving_block_or_wait_counter = 30
        self.need_render_event.set()
        self.tasks.append(asyncio.create_task(self._please_wait_countdown(player)))

    # Make sure to hold flashing_lock.
    # If you want to erase landed blocks, do that too while holding the lock.
    async def flash(self, points: set[tuple[int, int]], color: int) -> None:
        for display_color in [color, 0, color, 0]:
            for point in points:
                self.flashing_squares[point] = display_color
            self.need_render_event.set()
            await self.pause_aware_sleep(0.1)

        for point in points:
            try:
                del self.flashing_squares[point]
            except KeyError:
                # can happen with simultaneous overlapping flashes
                pass
        self.need_render_event.set()

    async def _move_blocks_down_once(self, fast: bool) -> None:
        # All moving squares can be drilled or bombed away
        for player, moving_block in self._get_moving_blocks().items():
            if not moving_block.squares:
                self.new_block(player)

        # Blocks of different users can be on each other's way, but should
        # still be moved if the bottommost block will move.
        #
        # Solution: repeatedly try to move each one, and stop when nothing moves.
        todo = {
            player
            for player in self.players
            if isinstance(player.moving_block_or_wait_counter, MovingBlock)
            and player.moving_block_or_wait_counter.fast_down == fast
        }
        while True:
            something_moved = False
            # Move drills last, makes them consistently drill other moving blocks
            for player in sorted(todo, key=_player_has_a_drill):
                moved = self.move_if_possible(
                    player, dx=0, dy=1, in_player_coords=True, can_drill=True
                )
                if moved:
                    something_moved = True
                    todo.remove(player)
            if not something_moved:
                break

        for player in todo:
            block = player.moving_block_or_wait_counter
            assert isinstance(block, MovingBlock)

            if block.fast_down:
                block.fast_down = False
            elif set(block.squares.keys()).issubset(self.valid_landed_coordinates):
                self.landed_squares.update(block.squares)
                block.squares.clear()  # prevents invalid state errors
                self.new_block(player)
            else:
                self.start_please_wait_countdown(player)

        async with self.flashing_lock:
            full_lines_iter = self.find_and_then_wipe_full_lines()
            full_points = next(full_lines_iter)

            if full_points:
                self.need_render_event.set()
                await self.flash(full_points, 47)
                try:
                    # run past yield, which deletes points
                    next(full_lines_iter)
                except StopIteration:
                    # This means function ended without a second yield.
                    # It's expected, and in fact happens every time.
                    pass
                self.need_render_event.set()

    async def _move_blocks_down_task(self, fast: bool) -> None:
        while True:
            if fast:
                await self.pause_aware_sleep(0.025)
            else:
                # I tried blocks_per_second = ax+b, where x is duration.
                # Games ended slowly, blocks coming fast and not much happening.
                blocks_per_second = 2 * 1.07 ** (self.get_duration_sec() / 60)
                await self.pause_aware_sleep(1 / blocks_per_second)
            await self._move_blocks_down_once(fast)<|MERGE_RESOLUTION|>--- conflicted
+++ resolved
@@ -322,18 +322,12 @@
 
         with self.temporary_state():
             for i in range(40):  # enough even in ring mode
-                coords = {
-                    (s.x, s.y) for s in player.moving_block_or_wait_counter.squares
-                }
+                coords = set(player.moving_block_or_wait_counter.squares.keys())
                 # _move() is faster than move_if_possible()
                 self._move(player, dx=0, dy=1, in_player_coords=True, can_drill=True)
                 if not self.is_valid():
                     # Can't move down anymore. This is where it will land
-<<<<<<< HEAD
-                    return set(player.moving_block_or_wait_counter.squares.keys())
-=======
                     return coords
->>>>>>> c58d4194
             # Block won't land if you press down arrow. Happens a lot in ring mode.
             return set()
 

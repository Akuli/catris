# TODO: prevent joining game if already quit twice? so that you can't "cheat" that way
from __future__ import annotations

import asyncio
import contextlib
import copy
import time
from abc import abstractmethod
from typing import Any, Callable, ClassVar, Generator, Iterator

from catris.ansi import COLOR
from catris.player import MovingBlock, Player
from catris.squares import BombSquare, DrillSquare, Square, create_moving_squares


def _player_has_a_drill(player: Player) -> bool:
    return isinstance(player.moving_block_or_wait_counter, MovingBlock) and any(
        isinstance(square, DrillSquare)
        for square in player.moving_block_or_wait_counter.squares
    )


class Game:
    NAME: ClassVar[str]
    ID: ClassVar[str]

    def __init__(self) -> None:
        self.players: list[Player] = []
        self.score = 0
        self.valid_landed_coordinates: set[tuple[int, int]] = set()
        self.landed_squares: set[Square] = set()
        self.tasks: list[asyncio.Task[Any]] = []
        self.tasks.append(asyncio.create_task(self._move_blocks_down_task(False)))
        self.tasks.append(asyncio.create_task(self._move_blocks_down_task(True)))
        self.tasks.append(asyncio.create_task(self._bomb_task()))
        self.tasks.append(asyncio.create_task(self._drilling_task()))
        self.need_render_event = asyncio.Event()

        self._pause_event = asyncio.Event()
        self._unpause_event = asyncio.Event()
        self._unpause_event.set()
        self._start_time = time.monotonic_ns()
        self._time_spent_in_pause = 0
        self._last_pause_start = 0

        # Hold this when wiping full lines or exploding a bomb or similar.
        # Prevents moving blocks down and causing weird bugs.
        self.flashing_lock = asyncio.Lock()
        self.flashing_squares: dict[tuple[int, int], int] = {}

    @abstractmethod
    def get_terminal_size(self) -> tuple[int, int]:
        pass

    # This is a classmethod to work around circular import problems
    @classmethod
    def get_max_players(self) -> int:
        from catris.lobby import MAX_CLIENTS_PER_LOBBY

        return MAX_CLIENTS_PER_LOBBY

    @property
    def is_paused(self) -> bool:
        return self._pause_event.is_set()

    def toggle_pause(self) -> None:
        if self.is_paused:
            self._pause_event.clear()
            self._unpause_event.set()
            self._time_spent_in_pause += time.monotonic_ns() - self._last_pause_start
        else:
            self._pause_event.set()
            self._unpause_event.clear()
            self._last_pause_start = time.monotonic_ns()
        self.need_render_event.set()

    def get_duration_sec(self) -> float:
        end_time = self._last_pause_start if self.is_paused else time.monotonic_ns()
        duration_ns = end_time - self._start_time - self._time_spent_in_pause
        return duration_ns / (1000 * 1000 * 1000)

    async def pause_aware_sleep(self, sleep_time: float) -> None:
        while True:
            # Waiting while game is paused does not decrement sleep time
            await self._unpause_event.wait()

            start = time.monotonic()
            try:
                await asyncio.wait_for(self._pause_event.wait(), timeout=sleep_time)
            except asyncio.TimeoutError:
                # sleep completed without pausing
                return
            # Game was paused. Let's see how long we slept before that happened.
            unpaused_sleep_time = time.monotonic() - start
            sleep_time -= unpaused_sleep_time

    def _get_moving_blocks(self) -> dict[Player, MovingBlock]:
        return {
            player: player.moving_block_or_wait_counter
            for player in self.players
            if isinstance(player.moving_block_or_wait_counter, MovingBlock)
        }

    def _get_all_squares(self) -> set[Square]:
        return self.landed_squares | {
            square
            for block in self._get_moving_blocks().values()
            for square in block.squares
        }

    def is_valid(self) -> bool:
        squares = self._get_all_squares()
        if len(squares) != len(set((square.x, square.y) for square in squares)):
            # print("Invalid state: duplicate squares")
            return False
        if not all(
            (square.x, square.y) in self.valid_landed_coordinates
            for square in self.landed_squares
        ):
            # print("Invalid state: landed squares outside valid area")
            return False
        return True

    # Inside this context manager, you can get the game to invalid state if you want.
    # All changes to blocks will be erased when you exit the context manager.
    @contextlib.contextmanager
    def temporary_state(self) -> Generator[None, None, None]:
        old_landed = self.landed_squares
        self.landed_squares = {copy.copy(s) for s in self.landed_squares}
        old_need_render = self.need_render_event.is_set()

        old_moving = []
        for block in self._get_moving_blocks().values():
            old_moving.append((block, block.squares))
            block.squares = {copy.copy(s) for s in block.squares}

        try:
            yield
        finally:
            self.landed_squares = old_landed
            for block, squares in old_moving:
                block.squares = squares
            if old_need_render:
                self.need_render_event.set()
            else:
                self.need_render_event.clear()

    def _apply_change_if_possible(self, callback: Callable[[], None]) -> bool:
        assert self.is_valid()
        with self.temporary_state():
            callback()
            stayed_valid = self.is_valid()
        if stayed_valid:
            callback()
            return True
        return False

    def game_is_over(self) -> bool:
        return not any(
            isinstance(p.moving_block_or_wait_counter, MovingBlock)
            for p in self.players
        )

    def new_block(self, player: Player, *, from_hold: bool = False) -> None:
        assert player in self.players
        assert self.is_valid()

        if from_hold:
            assert player.held_squares is not None
            squares = player.held_squares
        else:
            squares = player.next_moving_squares
            player.next_moving_squares = create_moving_squares(self.score)

        for square in squares:
            square.switch_to_world_coordinates(player)

        player.moving_block_or_wait_counter = MovingBlock(
            squares, came_from_hold=from_hold
        )
        if not self.is_valid():
            # New block overlaps with someone else's moving block
            self.start_please_wait_countdown(player)
        assert self.is_valid()
        self.need_render_event.set()

    def hold_block(self, player: Player) -> None:
        if (
            not isinstance(player.moving_block_or_wait_counter, MovingBlock)
            or player.moving_block_or_wait_counter.came_from_hold
        ):
            return

        to_hold = player.moving_block_or_wait_counter.squares
        self.new_block(player, from_hold=(player.held_squares is not None))
        for square in to_hold:
            square.restore_original_coordinates()
        player.held_squares = to_hold

    # For clearing squares when a player's wait time ends
    @abstractmethod
    def square_belongs_to_player(self, player: Player, x: int, y: int) -> bool:
        pass

    # This method should:
    #   1. Yield the points that are about to be removed. The yielded value
    #      will be used for the flashing animation.
    #   2. Remove them.
    #   3. Increment score.
    #   4. Call finish_wiping_full_lines().
    #
    # In ring mode, a full "line" can be a line or a ring. That's why returning
    # a list of full lines would be unnecessarily difficult.
    #
    # When this method is done, moving and landed blocks may overlap.
    @abstractmethod
    def find_and_then_wipe_full_lines(self) -> Iterator[set[Square]]:
        pass

    def finish_wiping_full_lines(self) -> None:
        # When landed blocks move, they can go on top of moving blocks.
        # This is quite rare, but results in invalid state errors.
        # When this happens, just delete the landed block.
        bad_coords = {
            (square.x, square.y)
            for block in self._get_moving_blocks().values()
            for square in block.squares
        }
        for square in self.landed_squares.copy():
            if (square.x, square.y) in bad_coords:
                self.landed_squares.remove(square)
            else:
                bad_coords.add((square.x, square.y))  # delete duplicates

        assert self.is_valid()

    def _move(
        self, player: Player, dx: int, dy: int, in_player_coords: bool, can_drill: bool
    ) -> None:
        if not isinstance(player.moving_block_or_wait_counter, MovingBlock):
            return

        if in_player_coords:
            dx, dy = player.player_to_world(dx, dy)

        assert isinstance(player.moving_block_or_wait_counter, MovingBlock)
        for square in player.moving_block_or_wait_counter.squares:
            square.x += dx
            square.y += dy
            self.fix_moving_square(player, square)

            if can_drill and isinstance(square, DrillSquare):
                square_sets = [self.landed_squares]
                for block in self._get_moving_blocks().values():
                    square_sets.append(block.squares)

                for square_set in square_sets:
                    for other_square in square_set.copy():
                        if (
                            other_square.x == square.x
                            and other_square.y == square.y
                            and not isinstance(other_square, DrillSquare)
                        ):
                            square_set.remove(other_square)

        self.need_render_event.set()

    def move_if_possible(
        self,
        player: Player,
        dx: int,
        dy: int,
        in_player_coords: bool,
        *,
        can_drill: bool = False,
    ) -> bool:
        return self._apply_change_if_possible(
            lambda: self._move(player, dx, dy, in_player_coords, can_drill)
        )

    # RingGame overrides this to get blocks to wrap back to top
    def fix_moving_square(self, player: Player, square: Square) -> None:
        pass

    def _rotate(self, player: Player, counter_clockwise: bool) -> None:
        if isinstance(player.moving_block_or_wait_counter, MovingBlock):
            for square in player.moving_block_or_wait_counter.squares:
                square.rotate(counter_clockwise)
                self.fix_moving_square(player, square)
            self.need_render_event.set()

    def rotate_if_possible(self, player: Player, counter_clockwise: bool) -> bool:
        return self._apply_change_if_possible(
            lambda: self._rotate(player, counter_clockwise)
        )

    @abstractmethod
    def add_player(self, name: str, color: int) -> Player:
        pass

    @abstractmethod
    def remove_player(self, player: Player) -> None:
        pass

    def wipe_vertical_slice(self, first_column: int, width: int) -> None:
        square_sets = [self.landed_squares]
        for block in self._get_moving_blocks().values():
            square_sets.append(block.squares)

        for square_set in square_sets:
            for square in square_set.copy():
                if first_column <= square.x < first_column + width:
                    square_set.remove(square)
                elif square.x >= first_column + width:
                    square.x -= width

    def _predict_landing_places(self, player: Player) -> set[tuple[int, int]]:
        if not isinstance(player.moving_block_or_wait_counter, MovingBlock):
            return set()

        with self.temporary_state():
<<<<<<< HEAD
            for i in range(100):
                coords = {
                        (s.x, s.y) for s in player.moving_block_or_wait_counter.squares
                    }
=======
            for i in range(40):  # enough even in ring mode
                coords = {
                    (s.x, s.y) for s in player.moving_block_or_wait_counter.squares
                }
>>>>>>> c58d4194
                # _move() is faster than move_if_possible()
                self._move(player, dx=0, dy=1, in_player_coords=True, can_drill=True)
                if not self.is_valid():
                    # Can't move down anymore. This is where it will land
                    return coords
            # Block won't land if you press down arrow. Happens a lot in ring mode.
            return set()

    def get_square_texts(self, player: Player) -> dict[tuple[int, int], bytes]:
        assert self.is_valid()

        result = {}
        for square in self.landed_squares:
            result[square.x, square.y] = square.get_text(player, landed=True)
        for point in self._predict_landing_places(player):
            # "::" can go on top of landed blocks, useful for drills
            if point in result:
                result[point] = result[point].replace(b"  ", b"::")
            else:
                result[point] = b"::"
        for block in self._get_moving_blocks().values():
            for square in block.squares:
                result[square.x, square.y] = square.get_text(player, landed=False)
        for point, color in self.flashing_squares.items():
            result[point] = (COLOR % color) + b"  " + (COLOR % 0)

        return {
            point: text
            for point, text in result.items()
            if point in self.valid_landed_coordinates
        }

    @abstractmethod
    def get_lines_to_render(self, rendering_for_this_player: Player) -> list[bytes]:
        pass

    async def _explode_bombs(self, bombs: list[BombSquare]) -> list[BombSquare]:
        exploding_points = {
            (x, y)
            for x, y in self.valid_landed_coordinates
            for bomb in bombs
            if (x - bomb.x) ** 2 + (y - bomb.y) ** 2 < 3.5**2
        }
        explode_next = [
            square
            for square in self._get_all_squares()
            if isinstance(square, BombSquare)
            and (square.x, square.y) in exploding_points
            and square not in bombs
        ]

        if exploding_points:
            await self.flash(exploding_points, 41)
            for square in self.landed_squares.copy():
                if (square.x, square.y) in exploding_points:
                    self.landed_squares.remove(square)
            for player in self.players:
                block = player.moving_block_or_wait_counter
                if isinstance(block, MovingBlock):
                    for square in block.squares.copy():
                        if (square.x, square.y) in exploding_points:
                            block.squares.remove(square)

        return explode_next

    async def _bomb_task(self) -> None:
        while True:
            await self.pause_aware_sleep(1)

            for square in self._get_all_squares():
                if isinstance(square, BombSquare):
                    square.timer -= 1

            async with self.flashing_lock:
                exploding_bombs = [
                    square
                    for square in self._get_all_squares()
                    if isinstance(square, BombSquare) and square.timer <= 0
                ]
                while exploding_bombs:
                    exploding_bombs = await self._explode_bombs(exploding_bombs)

            self.need_render_event.set()

    async def _drilling_task(self) -> None:
        while True:
            await self.pause_aware_sleep(0.1)
            squares = set()
            for block in self._get_moving_blocks().values():
                squares |= block.squares
            for player in self.players:
                squares |= player.next_moving_squares
                if player.held_squares is not None:
                    squares |= player.held_squares

            for square in squares:
                if isinstance(square, DrillSquare):
                    square.picture_counter += 1
                    self.need_render_event.set()

    async def _please_wait_countdown(self, player: Player) -> None:
        assert isinstance(player.moving_block_or_wait_counter, int)

        while player.moving_block_or_wait_counter > 0 and player in self.players:
            await self.pause_aware_sleep(1)
            assert isinstance(player.moving_block_or_wait_counter, int)
            player.moving_block_or_wait_counter -= 1
            self.need_render_event.set()

        if player not in self.players:
            # player quit
            return

        for square in self.landed_squares.copy():
            if self.square_belongs_to_player(player, square.x, square.y):
                self.landed_squares.remove(square)
        self.new_block(player)

    def start_please_wait_countdown(self, player: Player) -> None:
        # Get rid of moving block immediately to prevent invalid state after
        # adding a moving block that overlaps someone else's moving block.
        player.moving_block_or_wait_counter = 30
        self.need_render_event.set()
        self.tasks.append(asyncio.create_task(self._please_wait_countdown(player)))

    # Make sure to hold flashing_lock.
    # If you want to erase landed blocks, do that too while holding the lock.
    async def flash(self, points: set[tuple[int, int]], color: int) -> None:
        for display_color in [color, 0, color, 0]:
            for point in points:
                self.flashing_squares[point] = display_color
            self.need_render_event.set()
            await self.pause_aware_sleep(0.1)

        for point in points:
            try:
                del self.flashing_squares[point]
            except KeyError:
                # can happen with simultaneous overlapping flashes
                pass
        self.need_render_event.set()

    async def _move_blocks_down_once(self, fast: bool) -> None:
        # All moving squares can be drilled or bombed away
        for player, moving_block in self._get_moving_blocks().items():
            if not moving_block.squares:
                self.new_block(player)

        # Blocks of different users can be on each other's way, but should
        # still be moved if the bottommost block will move.
        #
        # Solution: repeatedly try to move each one, and stop when nothing moves.
        todo = {
            player
            for player in self.players
            if isinstance(player.moving_block_or_wait_counter, MovingBlock)
            and player.moving_block_or_wait_counter.fast_down == fast
        }
        while True:
            something_moved = False
            # Move drills last, makes them consistently drill other moving blocks
            for player in sorted(todo, key=_player_has_a_drill):
                moved = self.move_if_possible(
                    player, dx=0, dy=1, in_player_coords=True, can_drill=True
                )
                if moved:
                    something_moved = True
                    todo.remove(player)
            if not something_moved:
                break

        for player in todo:
            block = player.moving_block_or_wait_counter
            assert isinstance(block, MovingBlock)

            if block.fast_down:
                block.fast_down = False
            elif all(
                (square.x, square.y) in self.valid_landed_coordinates
                for square in block.squares
            ):
                self.landed_squares |= block.squares
                self.new_block(player)
            else:
                self.start_please_wait_countdown(player)

        async with self.flashing_lock:
            full_lines_iter = self.find_and_then_wipe_full_lines()
            full_squares = next(full_lines_iter)

            if full_squares:
                self.need_render_event.set()
                await self.flash({(s.x, s.y) for s in full_squares}, 47)
                try:
                    # run past yield, which deletes points
                    next(full_lines_iter)
                except StopIteration:
                    # This means function ended without a second yield.
                    # It's expected, and in fact happens every time.
                    pass
                self.need_render_event.set()

    async def _move_blocks_down_task(self, fast: bool) -> None:
        while True:
            if fast:
                await self.pause_aware_sleep(0.025)
            else:
                # I tried blocks_per_second = ax+b, where x is duration.
                # Games ended slowly, blocks coming fast and not much happening.
                blocks_per_second = 2 * 1.07 ** (self.get_duration_sec() / 60)
                await self.pause_aware_sleep(1 / blocks_per_second)
            await self._move_blocks_down_once(fast)<|MERGE_RESOLUTION|>--- conflicted
+++ resolved
@@ -319,17 +319,10 @@
             return set()
 
         with self.temporary_state():
-<<<<<<< HEAD
-            for i in range(100):
-                coords = {
-                        (s.x, s.y) for s in player.moving_block_or_wait_counter.squares
-                    }
-=======
             for i in range(40):  # enough even in ring mode
                 coords = {
                     (s.x, s.y) for s in player.moving_block_or_wait_counter.squares
                 }
->>>>>>> c58d4194
                 # _move() is faster than move_if_possible()
                 self._move(player, dx=0, dy=1, in_player_coords=True, can_drill=True)
                 if not self.is_valid():

from __future__ import annotations

from typing import Iterator

from catris.ansi import COLOR
from catris.player import Player

from .game_base_class import Game


def calculate_score(game: Game, full_row_count: int) -> int:
    # 1 row  --> 10
    # 2 rows --> 30
    # 3 rows --> 60
    # 4 rows --> 100
    single_player_score = 5 * full_row_count * (full_row_count + 1)

    # It's more difficult to get full lines with more players.
    # A line is full in the game, if all players have it player-specifically full.
    # If players stick to their own areas and are independent:
    #
    #     P(line clear with n players)
    #   = P(player 1 full AND player 2 full AND ... AND player n full)
    #   = P(player 1 full) * P(player 2 full) * ... * P(player n full)
    #   = P(line clear with 1 player)^n
    #
    # This means the game gets exponentially more difficult with more players.
    # We try to compensate for this by giving exponentially more points.
    n = len(game.players)
    if n == 0:  # avoid floats
        # TODO: does this ever happen?
        return 0
    result: int = single_player_score * 2 ** (n - 1)
    return result


# Width varies as people join/leave
HEIGHT = 20


class TraditionalGame(Game):
    NAME = "Traditional game"
    ID = "traditional"

    def square_belongs_to_player(self, player: Player, x: int, y: int) -> bool:
        index = self.players.index(player)
        x_min = self._get_width_per_player() * index
        x_max = x_min + self._get_width_per_player()
        return x in range(x_min, x_max)

    def _get_width_per_player(self) -> int:
        if len(self.players) >= 2:
            # Each player has relatively narrow amount of room so we can fit
            # on 80 columns terminal. On windows with no putty installed, all
            # you have is 80 columns...
            return 7
        else:
            return 10

    def _get_width(self) -> int:
        return self._get_width_per_player() * len(self.players)

    def get_terminal_size(self) -> tuple[int, int]:
        return (2 * self._get_width() + 2, 24)

    def is_valid(self) -> bool:
        if self.players:
            assert self.valid_landed_coordinates == {
                (x, y) for x in range(self._get_width()) for y in range(HEIGHT)
            }

        # FIXME: can you move off-screen block too much to the side?
        return super().is_valid() and all(
<<<<<<< HEAD
            square.x in range(self._get_width()) and square.y < HEIGHT
=======
            x in range(self._get_width()) and y < self.HEIGHT
>>>>>>> 436badf4
            for block in self._get_moving_blocks().values()
            for (x, y) in block.squares_in_player_coords.keys()
        )

<<<<<<< HEAD
    def find_and_then_wipe_full_lines(self) -> Iterator[set[Square]]:
        full_rows = {}

        for y in range(HEIGHT):
            row = {square for square in self.landed_squares if square.y == y}
            if len(row) == self._get_width() and self._get_width() != 0:
                full_rows[y] = row
=======
    def find_and_then_wipe_full_lines(self) -> Iterator[set[tuple[int, int]]]:
        full_rows = []
        for y in range(self.HEIGHT):
            if all((x, y) in self.landed_squares for x in range(self._get_width())):
                full_rows.append(y)
>>>>>>> 436badf4

        yield {(x, y) for x in range(self._get_width()) for y in full_rows}
        self.score += calculate_score(self, len(full_rows))

        for full_y in full_rows:  # must be in correct order, top to bottom
            self.landed_squares = {
                (x, (y + 1 if y < full_y else y)): square
                for (x, y), square in self.landed_squares.items()
                if y != full_y
            }

        self.finish_wiping_full_lines()

    def _update_spawn_places_and_landed_coords(self) -> None:
        w = self._get_width_per_player()
        for i, player in enumerate(self.players):
            player.spawn_x = (i * w) + (w // 2)

        self.valid_landed_coordinates = {
            (x, y) for x in range(self._get_width()) for y in range(HEIGHT)
        }

    def add_player(self, name: str, color: int) -> Player:
        # spawn_x will be changed soon
        player = Player(name, color, up_x=0, up_y=-1, spawn_x=123, spawn_y=-1)
        self.players.append(player)
        self._update_spawn_places_and_landed_coords()
        self.new_block(player)
        return player

    def remove_player(self, player: Player) -> None:
        slice_x = self._get_width_per_player() * self.players.index(player)
        old_width = self._get_width()
        self.players.remove(player)
        new_width = self._get_width()
        slice_width = old_width - new_width
        self.wipe_vertical_slice(slice_x, slice_width)
        self._update_spawn_places_and_landed_coords()

    def get_lines_to_render(self, rendering_for_this_player: Player) -> list[bytes]:
        header_line = b"o"
        name_line = b" "
        name_length = 2 * self._get_width_per_player()

        for player in self.players:
            name_text = player.get_name_string(max_length=name_length)

            color_bytes = COLOR % player.color
            header_line += color_bytes
            name_line += color_bytes

            if player == rendering_for_this_player:
                header_line += b"=" * name_length
            else:
                header_line += b"-" * name_length
            name_line += name_text.center(name_length).encode("utf-8")

        name_line += COLOR % 0
        header_line += COLOR % 0
        header_line += b"o"

        lines = [name_line, header_line]
        square_texts = self.get_square_texts(rendering_for_this_player)

        for y in range(HEIGHT):
            line = b"|"
            for x in range(self._get_width()):
                line += square_texts.get((x, y), b"  ")
            line += b"|"
            lines.append(line)

        lines.append(b"o" + b"--" * self._get_width() + b"o")
        return lines<|MERGE_RESOLUTION|>--- conflicted
+++ resolved
@@ -69,32 +69,17 @@
                 (x, y) for x in range(self._get_width()) for y in range(HEIGHT)
             }
 
-        # FIXME: can you move off-screen block too much to the side?
         return super().is_valid() and all(
-<<<<<<< HEAD
-            square.x in range(self._get_width()) and square.y < HEIGHT
-=======
-            x in range(self._get_width()) and y < self.HEIGHT
->>>>>>> 436badf4
+            x in range(self._get_width()) and y < HEIGHT
             for block in self._get_moving_blocks().values()
             for (x, y) in block.squares_in_player_coords.keys()
         )
 
-<<<<<<< HEAD
-    def find_and_then_wipe_full_lines(self) -> Iterator[set[Square]]:
-        full_rows = {}
-
-        for y in range(HEIGHT):
-            row = {square for square in self.landed_squares if square.y == y}
-            if len(row) == self._get_width() and self._get_width() != 0:
-                full_rows[y] = row
-=======
     def find_and_then_wipe_full_lines(self) -> Iterator[set[tuple[int, int]]]:
         full_rows = []
-        for y in range(self.HEIGHT):
+        for y in range(HEIGHT):
             if all((x, y) in self.landed_squares for x in range(self._get_width())):
                 full_rows.append(y)
->>>>>>> 436badf4
 
         yield {(x, y) for x in range(self._get_width()) for y in full_rows}
         self.score += calculate_score(self, len(full_rows))

--- conflicted
+++ resolved
@@ -60,26 +60,12 @@
     def _get_width(self) -> int:
         return self._get_width_per_player() * len(self.players)
 
-<<<<<<< HEAD
     def get_terminal_size(self) -> tuple[int, int]:
         return (2 * self._get_width() + 2, 24)
 
-    def is_valid(self) -> bool:
-        if self.players:
-            assert self.valid_landed_coordinates == {
-                (x, y) for x in range(self._get_width()) for y in range(HEIGHT)
-            }
-
-        return super().is_valid() and all(
-            x in range(self._get_width()) and y < HEIGHT
-            for block in self._get_moving_blocks().values()
-            for (x, y) in block.squares_in_player_coords.keys()
-        )
-=======
     # TODO: when block is off-screen, don't allow going into another player's area?
     def is_valid_moving_block_coords(self, player: Player, x: int, y: int) -> bool:
-        return x in range(self._get_width()) and y < self.HEIGHT
->>>>>>> da935cc1
+        return x in range(self._get_width()) and y < HEIGHT
 
     def find_and_then_wipe_full_lines(self) -> Iterator[set[tuple[int, int]]]:
         full_rows = []

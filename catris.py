--- conflicted
+++ resolved
@@ -1034,12 +1034,7 @@
             self._client.rotate_counter_clockwise = (
                 not self._client.rotate_counter_clockwise
             )
-<<<<<<< HEAD
-        elif received == b"F":
-=======
-        # TODO: remove, for development only
         elif received in (b"F", b"f"):
->>>>>>> 0df61fa6
             with self._client.server.access_game() as state:
                 if isinstance(state, RingGame) and len(state.players) == 1:
                     old_landed_blocks = state.landed_blocks.copy()

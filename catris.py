--- conflicted
+++ resolved
@@ -483,13 +483,9 @@
                                 if (square.x, square.y) in exploding_points:
                                     block.squares.remove(square)
                             if not block.squares:
-<<<<<<< HEAD
-                                player.moving_block_or_wait_counter = MovingBlock(player)
-=======
                                 player.moving_block_or_wait_counter = MovingBlock(
                                     player
                                 )
->>>>>>> 74370e12
 
             if bombs:
                 self.need_render_event.set()

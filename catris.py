from __future__ import annotations
import asyncio
import dataclasses
import time
import sys
import textwrap
import random
from abc import abstractmethod
from typing import Any, ClassVar, Iterator

if sys.version_info >= (3, 9):
    from asyncio import to_thread
else:
    # copied from source code with slight modifications
    async def to_thread(func: Any, *args: Any, **kwargs: Any) -> Any:
        import contextvars, functools

        loop = asyncio.get_running_loop()
        ctx = contextvars.copy_context()
        func_call = functools.partial(ctx.run, func, *args, **kwargs)
        return await loop.run_in_executor(None, func_call)


ASCII_ART = r"""
                   __     ___    _____   _____   _____   ___
                  / _)   / _ \  |_   _| |  __ \ |_   _| / __)
                 | (_   / /_\ \   | |   |  _  /  _| |_  \__ \
                  \__) /_/   \_\  |_|   |_| \_\ |_____| (___/
                        https://github.com/Akuli/catris
"""

# https://en.wikipedia.org/wiki/ANSI_escape_code
ESC = b"\x1b"
CSI = ESC + b"["
CLEAR_SCREEN = CSI + b"2J"
CLEAR_FROM_CURSOR_TO_END_OF_SCREEN = CSI + b"0J"
MOVE_CURSOR = CSI + b"%d;%dH"
SHOW_CURSOR = CSI + b"?25h"
HIDE_CURSOR = CSI + b"?25l"
COLOR = CSI + b"1;%dm"  # "COLOR % 0" resets to default colors
CLEAR_TO_END_OF_LINE = CSI + b"0K"

# figured out with prints
CONTROL_C = b"\x03"
CONTROL_D = b"\x04"
CONTROL_Q = b"\x11"
BACKSPACE = (b"\x08", b"\x7f")  # \x08 on windows
UP_ARROW_KEY = CSI + b"A"
DOWN_ARROW_KEY = CSI + b"B"
RIGHT_ARROW_KEY = CSI + b"C"
LEFT_ARROW_KEY = CSI + b"D"

BLOCK_SHAPES = {
    "L": [(-1, 0), (0, 0), (1, 0), (1, -1)],
    "I": [(-2, 0), (-1, 0), (0, 0), (1, 0)],
    "J": [(-1, -1), (-1, 0), (0, 0), (1, 0)],
    "O": [(-1, 0), (0, 0), (0, -1), (-1, -1)],
    "T": [(-1, 0), (0, 0), (1, 0), (0, -1)],
    "Z": [(-1, -1), (0, -1), (0, 0), (1, 0)],
    "S": [(1, -1), (0, -1), (0, 0), (-1, 0)],
}
BLOCK_COLORS = {
    # Colors from here: https://tetris.fandom.com/wiki/Tetris_Guideline
    "L": 47,  # white, but should be orange (not available in standard ansi colors)
    "I": 46,  # cyan
    "J": 44,  # blue
    "O": 43,  # yellow
    "T": 45,  # purple
    "Z": 41,  # red
    "S": 42,  # green
}

# Limited to 4 players:
#   - Traditional mode: must fit in 80 columns
#   - Ring mode: for obvious reasons
PLAYER_COLORS = {31, 32, 33, 34}

# If you mess up, how many seconds should you wait?
WAIT_TIME = 10

# Longest allowed name will get truncated, that's fine
NAME_MAX_LENGTH = 15


@dataclasses.dataclass
class HighScore:
    score: int
    duration_sec: float
    players: list[str]

    def get_duration_string(self) -> str:
        seconds = int(self.duration_sec)
        minutes = seconds // 60
        hours = minutes // 60

        if hours:
            return f"{hours}h"
        if minutes:
            return f"{minutes}min"
        return f"{seconds}sec"


class MovingBlock:
    def __init__(self, player: Player):
        self.player = player
        self.shape_letter = random.choice(list(BLOCK_SHAPES.keys()))
        self.center_x = player.moving_block_start_x
        self.center_y = player.moving_block_start_y

        # Orient initial block so that it always looks the same.
        # Otherwise may create subtle bugs near end of game, where freshly
        # added block overlaps with landed blocks.
        self.rotation = {
            (0, -1): 0,
            (1, 0): 1,
            (0, 1): 2,
            (-1, 0): 3,
        }[player.up_x, player.up_y]

    def get_coords(self) -> set[tuple[int, int]]:
        result = set()
        for rel_x, rel_y in BLOCK_SHAPES[self.shape_letter]:
            for iteration in range(self.rotation % 4):
                rel_x, rel_y = -rel_y, rel_x
            result.add((self.center_x + rel_x, self.center_y + rel_y))
        return result


@dataclasses.dataclass(eq=False)
class Player:
    name: str
    color: int
    # What direction is up in the player's view? The up vector always has length 1.
    up_x: int
    up_y: int
    # These should be barely above the top of the game.
    # For example, in traditional tetris, that means moving_block_start_y = -1.
    moving_block_start_x: int
    moving_block_start_y: int
    moving_block_or_wait_counter: MovingBlock | int | None = None

    def get_name_string(self, max_length: int) -> str:
        if self.moving_block_or_wait_counter is None:
            format = "[%s]"
        elif isinstance(self.moving_block_or_wait_counter, int):
            format = "[%s] " + str(self.moving_block_or_wait_counter)
        else:
            format = "%s"

        name = self.name
        while True:
            if len(format % name) <= max_length:
                return format % name
            assert name
            name = name[:-1]

    # In ring mode, player's view is rotated so that blocks fall down.
    def world_to_player(self, x: int, y: int) -> tuple[int, int]:
        return (
            (-self.up_y * x + self.up_x * y),
            (-self.up_x * x - self.up_y * y),
        )

    def player_to_world(self, x: int, y: int) -> tuple[int, int]:
        return (
            (-self.up_y * x - self.up_x * y),
            (self.up_x * x - self.up_y * y),
        )


class Game:
    NAME: ClassVar[str]
    HIGH_SCORES_FILE: ClassVar[str]
    TERMINAL_HEIGHT_NEEDED: ClassVar[int]

    def __init__(self) -> None:
        self.start_time = time.monotonic_ns()
        self.players: list[Player] = []
        self.score = 0
        self.landed_blocks: dict[tuple[int, int], int | None] = {}

    def is_valid(self) -> bool:
        seen = {
            point for point, color in self.landed_blocks.items() if color is not None
        }

        for block in self._get_moving_blocks():
            coords = block.get_coords()
            if coords & seen:
                return False
            seen.update(coords)

        return True

    def game_is_over(self) -> bool:
        return bool(self.players) and not any(
            isinstance(p.moving_block_or_wait_counter, MovingBlock)
            for p in self.players
        )

    def _get_moving_blocks(self) -> list[MovingBlock]:
        result = []
        for player in self.players:
            if isinstance(player.moving_block_or_wait_counter, MovingBlock):
                result.append(player.moving_block_or_wait_counter)
        return result

    # For clearing squares when a player's wait time ends
    @abstractmethod
    def square_belongs_to_player(self, player: Player, x: int, y: int) -> bool:
        pass

    def end_waiting(self, player: Player, client_currently_connected: bool) -> None:
        assert player.moving_block_or_wait_counter == 0
        if not client_currently_connected:
            player.moving_block_or_wait_counter = None
            return

        for x, y in self.landed_blocks.keys():
            if self.square_belongs_to_player(player, x, y):
                self.landed_blocks[x, y] = None
        player.moving_block_or_wait_counter = MovingBlock(player)

    # This method should:
    #   1. Yield the points that are about to be removed. The yielded value
    #      will be used for the flashing animation.
    #   2. Remove them.
    #   3. Increment score.
    #   4. Call finish_wiping_full_lines().
    #
    # In ring mode, a full "line" can be a line or a ring. That's why returning
    # a list of full lines would be unnecessarily difficult.
    #
    # When this method is done, moving and landed blocks may overlap.
    @abstractmethod
    def find_and_then_wipe_full_lines(self) -> Iterator[set[tuple[int, int]]]:
        pass

    def finish_wiping_full_lines(self) -> None:
        # When landed blocks move, they can go on top of moving blocks.
        # This is quite rare, but results in invalid state errors.
        # When this happens, just delete the landed block.
        for moving_block in self._get_moving_blocks():
            for point in moving_block.get_coords():
                if self.landed_blocks.get(point, None) is not None:
                    self.landed_blocks[point] = None

        assert self.is_valid()

    def move_if_possible(
        self, player: Player, dx: int, dy: int, in_player_coords: bool
    ) -> bool:
        assert self.is_valid()
        if in_player_coords:
            dx, dy = player.player_to_world(dx, dy)

        if isinstance(player.moving_block_or_wait_counter, MovingBlock):
            player.moving_block_or_wait_counter.center_x += dx
            player.moving_block_or_wait_counter.center_y += dy
            if self.is_valid():
                return True
            player.moving_block_or_wait_counter.center_x -= dx
            player.moving_block_or_wait_counter.center_y -= dy

        return False

    def move_down_all_the_way(self, player: Player) -> None:
        while self.move_if_possible(player, dx=0, dy=1, in_player_coords=True):
            pass

    def rotate(self, player: Player, counter_clockwise: bool) -> None:
        if isinstance(player.moving_block_or_wait_counter, MovingBlock):
            block = player.moving_block_or_wait_counter
            if block.shape_letter == "O":
                return

            old_rotation = block.rotation
            if counter_clockwise:
                new_rotation = old_rotation - 1
            else:
                new_rotation = old_rotation + 1

            if block.shape_letter in "ISZ":
                new_rotation %= 2

            assert self.is_valid()
            block.rotation = new_rotation
            if not self.is_valid():
                block.rotation = old_rotation

    @abstractmethod
    def add_player(self, name: str, color: int) -> Player:
        pass

    # Name can exist already, if player quits and comes back
    def get_existing_player_or_add_new_player(self, name: str) -> Player | None:
        if not self.player_can_join(name):
            return None

        print(f"{name!r} joins a game with {len(self.players)} existing players")
        game_over = self.game_is_over()

        for player in self.players:
            if player.name.lower() == name.lower():
                # Let's say your caps lock was on accidentally and you type
                # "aKULI" as name when you intended to type "Akuli".
                # If that happens, you can leave the game and join back.
                player.name = name
                break
        else:
            # Add new player
            color = min(PLAYER_COLORS - {p.color for p in self.players})
            player = self.add_player(name, color)

        if not game_over and not isinstance(player.moving_block_or_wait_counter, int):
            player.moving_block_or_wait_counter = MovingBlock(player)
            assert not self.game_is_over()
        return player

    def player_can_join(self, name: str) -> bool:
        return len(self.players) < len(PLAYER_COLORS) or name.lower() in (
            p.name.lower() for p in self.players
        )

    def move_blocks_down(self) -> set[Player]:
        # Blocks of different users can be on each other's way, but should
        # still be moved if the bottommost block will move.
        #
        # Solution: repeatedly try to move each one, and stop when nothing moves.
        todo = {
            player
            for player in self.players
            if isinstance(player.moving_block_or_wait_counter, MovingBlock)
        }
        while True:
            something_moved = False
            for player in todo.copy():
                moved = self.move_if_possible(player, dx=0, dy=1, in_player_coords=True)
                if moved:
                    something_moved = True
                    todo.remove(player)
            if not something_moved:
                break

        needs_wait_counter = set()
        for player in todo:
            assert isinstance(player.moving_block_or_wait_counter, MovingBlock)
            letter = player.moving_block_or_wait_counter.shape_letter
            coords = player.moving_block_or_wait_counter.get_coords()

            if any(point not in self.landed_blocks.keys() for point in coords):
                needs_wait_counter.add(player)
            else:
                for point in coords:
                    assert point in self.landed_blocks
                    self.landed_blocks[point] = BLOCK_COLORS[letter]
                player.moving_block_or_wait_counter = MovingBlock(player)

        for player in needs_wait_counter:
            player.moving_block_or_wait_counter = WAIT_TIME
        return needs_wait_counter

    def get_square_colors(self) -> dict[tuple[int, int], int | None]:
        assert self.is_valid()
        result = self.landed_blocks.copy()
        for moving_block in self._get_moving_blocks():
            for point in moving_block.get_coords():
                if point in result:
                    result[point] = BLOCK_COLORS[moving_block.shape_letter]

        return result

    @abstractmethod
    def get_lines_to_render(self, rendering_for_this_player: Player) -> list[bytes]:
        pass


class TraditionalGame(Game):
    NAME = "Traditional game"
    HIGH_SCORES_FILE = "high_scores.txt"
    TERMINAL_HEIGHT_NEEDED = 24

    # Width varies as people join/leave
    HEIGHT = 20
    WIDTH_PER_PLAYER = 7

    def square_belongs_to_player(self, player: Player, x: int, y: int) -> bool:
        index = self.players.index(player)
        x_min = self.WIDTH_PER_PLAYER * index
        x_max = x_min + self.WIDTH_PER_PLAYER
        return x in range(x_min, x_max)

    def _get_width(self) -> int:
        return self.WIDTH_PER_PLAYER * len(self.players)

    def is_valid(self) -> bool:
        if self.players:
            assert self.landed_blocks.keys() == {
                (x, y) for x in range(self._get_width()) for y in range(self.HEIGHT)
            }

        return super().is_valid() and all(
            x in range(self._get_width()) and y < self.HEIGHT
            for block in self._get_moving_blocks()
            for x, y in block.get_coords()
        )

    def find_and_then_wipe_full_lines(self) -> Iterator[set[tuple[int, int]]]:
        y_coords = []
        points: set[tuple[int, int]] = set()

        for y in range(self.HEIGHT):
            row = [
                color for point, color in self.landed_blocks.items() if point[1] == y
            ]
            if row and None not in row:
                y_coords.append(y)
                points.update((x, y) for x in range(self._get_width()))

        yield points

        if len(y_coords) == 0:
            single_player_score = 0
        elif len(y_coords) == 1:
            single_player_score = 10
        elif len(y_coords) == 2:
            single_player_score = 30
        elif len(y_coords) == 3:
            single_player_score = 60
        else:
            single_player_score = 100

        # It's more difficult to get full lines with more players.
        # A line is full in the game, if all players have it player-specifically full.
        # If players stick to their own areas and are independent:
        #
        #     P(line clear with n players)
        #   = P(player 1 full AND player 2 full AND ... AND player n full)
        #   = P(player 1 full) * P(player 2 full) * ... * P(player n full)
        #   = P(line clear with 1 player)^n
        #
        # This means the game gets exponentially more difficult with more players.
        # We try to compensate for this by giving exponentially more points.
        n = len(self.players)
        if n >= 1:  # avoid floats
            self.score += single_player_score * 3 ** (n - 1)

        for full_y in sorted(y_coords):
            new_landed_blocks = {}
            for (x, y), color in self.landed_blocks.items():
                if y < full_y:
                    new_landed_blocks[x, y + 1] = color
                if y > full_y:
                    new_landed_blocks[x, y] = color
            self.landed_blocks = {
                point: new_landed_blocks.get(point, None)
                for point in self.landed_blocks.keys()
            }

        self.finish_wiping_full_lines()

    def add_player(self, name: str, color: int) -> Player:
        x_min = len(self.players) * self.WIDTH_PER_PLAYER
        x_max = x_min + self.WIDTH_PER_PLAYER
        for y in range(self.HEIGHT):
            for x in range(x_min, x_max):
                assert (x, y) not in self.landed_blocks.keys()
                self.landed_blocks[x, y] = None

        player = Player(
            name,
            color,
            up_x=0,
            up_y=-1,
            moving_block_start_x=(
                len(self.players) * self.WIDTH_PER_PLAYER + (self.WIDTH_PER_PLAYER // 2)
            ),
            moving_block_start_y=-1,
        )
        self.players.append(player)
        return player

    def get_lines_to_render(self, rendering_for_this_player: Player) -> list[bytes]:
        header_line = b"o"
        name_line = b" "
        for player in self.players:
            name_text = player.get_name_string(max_length=2 * self.WIDTH_PER_PLAYER)

            color_bytes = COLOR % player.color
            header_line += color_bytes
            name_line += color_bytes

            if player == rendering_for_this_player:
                header_line += b"==" * self.WIDTH_PER_PLAYER
            else:
                header_line += b"--" * self.WIDTH_PER_PLAYER
            name_line += name_text.center(2 * self.WIDTH_PER_PLAYER).encode("utf-8")

        name_line += COLOR % 0
        header_line += COLOR % 0
        header_line += b"o"

        lines = [name_line, header_line]
        square_colors = self.get_square_colors()

        for y in range(self.HEIGHT):
            line = b"|"
            for x in range(self._get_width()):
                color = square_colors[x, y]
                if color is None:
                    line += b"  "
                else:
                    line += COLOR % color
                    line += b"  "
                    line += COLOR % 0
            line += b"|"
            lines.append(line)

        lines.append(b"o" + b"--" * self._get_width() + b"o")
        return lines


class RingGame(Game):
    NAME = "Ring game"
    HIGH_SCORES_FILE = "ring_high_scores.txt"

    # Game size is actually 2*GAME_RADIUS + 1 in each direction.
    GAME_RADIUS = 14  # chosen to fit 80 column terminal (windows)
    TERMINAL_HEIGHT_NEEDED = 2 * GAME_RADIUS + 4

    MIDDLE_AREA_RADIUS = 3
    MIDDLE_AREA = [
        "o============o",
        "|wwwwwwwwwwww|",
        "|aaaaaadddddd|",
        "|aaaaaadddddd|",
        "|aaaaaadddddd|",
        "|ssssssssssss|",
        "o------------o",
    ]

    def __init__(self) -> None:
        super().__init__()
        self.landed_blocks = {
            (x, y): None
            for x in range(-self.GAME_RADIUS, self.GAME_RADIUS + 1)
            for y in range(-self.GAME_RADIUS, self.GAME_RADIUS + 1)
            if max(abs(x), abs(y)) > self.MIDDLE_AREA_RADIUS
        }

    @classmethod
    def _get_middle_area_content(
        cls, players_by_letter: dict[str, Player]
    ) -> list[bytes]:
        wrapped_names = {}
        colors = {}

        for letter in "wasd":
            widths = [line.count(letter) for line in cls.MIDDLE_AREA if letter in line]

            if letter in players_by_letter:
                colors[letter] = players_by_letter[letter].color
                text = players_by_letter[letter].get_name_string(max_length=sum(widths))
            else:
                colors[letter] = 0
                text = ""

            wrapped = textwrap.wrap(text, min(widths))
            if len(wrapped) > len(widths):
                # We must ignore word boundaries to make it fit
                wrapped = []
                for w in widths:
                    wrapped.append(text[:w])
                    text = text[w:]
                    if not text:
                        break
                assert not text

            lines_to_add = len(widths) - len(wrapped)
            prepend_count = lines_to_add // 2
            append_count = lines_to_add - prepend_count
            wrapped = [""] * prepend_count + wrapped + [""] * append_count

            if letter == "a":
                wrapped = [line.ljust(width) for width, line in zip(widths, wrapped)]
            elif letter == "d":
                wrapped = [line.rjust(width) for width, line in zip(widths, wrapped)]
            else:
                wrapped = [line.center(width) for width, line in zip(widths, wrapped)]

            wrapped_names[letter] = wrapped

        result = []
        for template_line_string in cls.MIDDLE_AREA:
            template_line = template_line_string.encode("ascii")

            # Apply colors to lines surrounding the middle area
            template_line = template_line.replace(
                b"o==", b"o" + (COLOR % colors["w"]) + b"=="
            )
            template_line = template_line.replace(b"==o", b"==" + (COLOR % 0) + b"o")
            template_line = template_line.replace(
                b"o--", b"o" + (COLOR % colors["s"]) + b"--"
            )
            template_line = template_line.replace(b"--o", b"--" + (COLOR % 0) + b"o")
            if template_line.startswith(b"|"):
                template_line = (
                    (COLOR % colors["a"]) + b"|" + (COLOR % 0) + template_line[1:]
                )
            if template_line.endswith(b"|"):
                template_line = (
                    template_line[:-1] + (COLOR % colors["d"]) + b"|" + (COLOR % 0)
                )

            result_line = b""
            while template_line:
                if template_line[0] in b"wasd":
                    letter = template_line[:1].decode("ascii")
                    result_line += (
                        (COLOR % colors[letter])
                        + wrapped_names[letter].pop(0).encode("utf-8")
                        + (COLOR % 0)
                    )
                    template_line = template_line.replace(template_line[:1], b"")
                else:
                    result_line += template_line[:1]
                    template_line = template_line[1:]
            result.append(result_line)

        return result

    def square_belongs_to_player(self, player: Player, x: int, y: int) -> bool:
        # Let me know if you need to understand how this works. I'll explain.
        dot = x * player.up_x + y * player.up_y
        return dot >= 0 and 2 * dot ** 2 >= x * x + y * y

    def is_valid(self) -> bool:
        assert self.landed_blocks.keys() == {
            (x, y)
            for x in range(-self.GAME_RADIUS, self.GAME_RADIUS + 1)
            for y in range(-self.GAME_RADIUS, self.GAME_RADIUS + 1)
            if max(abs(x), abs(y)) > self.MIDDLE_AREA_RADIUS
        }

        if not super().is_valid():
            return False

        for block in self._get_moving_blocks():
            for x, y in block.get_coords():
                if max(abs(x), abs(y)) <= self.MIDDLE_AREA_RADIUS:
                    return False
                player_x, player_y = block.player.world_to_player(x, y)
                if (
                    player_x < -self.GAME_RADIUS
                    or player_x > self.GAME_RADIUS
                    or player_y > 0
                ):
                    return False
        return True

    # In ring mode, full lines are actually full squares, represented by radiuses.
    def find_and_then_wipe_full_lines(self) -> Iterator[set[tuple[int, int]]]:
        radiuses = [
            r
            for r in range(self.MIDDLE_AREA_RADIUS + 1, self.GAME_RADIUS + 1)
            if not any(
                color is None
                for (x, y), color in self.landed_blocks.items()
                if max(abs(x), abs(y)) == r
            )
        ]

        # Lines represented as (dir_x, dir_y, list_of_points) tuples.
        # Direction vector is how other landed blocks will be moved.
        lines = []

        # Horizontal lines
        for y in range(-self.GAME_RADIUS, self.GAME_RADIUS + 1):
            dir_x = 0
            dir_y = -1 if y > 0 else 1
            if abs(y) > self.MIDDLE_AREA_RADIUS:
                points = [
                    (x, y) for x in range(-self.GAME_RADIUS, self.GAME_RADIUS + 1)
                ]
                lines.append((dir_x, dir_y, points))
            else:
                # left side
                points = [
                    (x, y) for x in range(-self.GAME_RADIUS, -self.MIDDLE_AREA_RADIUS)
                ]
                lines.append((dir_x, dir_y, points))
                # right side
                points = [
                    (x, y)
                    for x in range(self.MIDDLE_AREA_RADIUS + 1, self.GAME_RADIUS + 1)
                ]
                lines.append((dir_x, dir_y, points))

        # Vertical lines
        for x in range(-self.GAME_RADIUS, self.GAME_RADIUS + 1):
            dir_x = -1 if x > 0 else 1
            dir_y = 0
            if abs(x) > self.MIDDLE_AREA_RADIUS:
                points = [
                    (x, y) for y in range(-self.GAME_RADIUS, self.GAME_RADIUS + 1)
                ]
                lines.append((dir_x, dir_y, points))
            else:
                # top side
                points = [
                    (x, y) for y in range(-self.GAME_RADIUS, -self.MIDDLE_AREA_RADIUS)
                ]
                lines.append((dir_x, dir_y, points))
                # bottom side
                points = [
                    (x, y)
                    for y in range(self.MIDDLE_AREA_RADIUS + 1, self.GAME_RADIUS + 1)
                ]
                lines.append((dir_x, dir_y, points))

        full_lines = [
            (dir_x, dir_y, points)
            for dir_x, dir_y, points in lines
            if None not in (self.landed_blocks[p] for p in points)
        ]

        yield (
            {point for dx, dy, points in full_lines for point in points}
            | {
                (x, y)
                for x, y in self.landed_blocks.keys()
                if max(abs(x), abs(y)) in radiuses
            }
        )

        self.score += 10 * len(full_lines) + 100 * len(radiuses)

        # Remove lines in order where removing first line doesn't mess up
        # coordinates of second, etc
        def sorting_key(line: tuple[int, int, list[tuple[int, int]]]) -> int:
            dir_x, dir_y, points = line
            x, y = points[0]  # any point would do
            return dir_x * x + dir_y * y

        for dir_x, dir_y, points in sorted(full_lines, key=sorting_key):
            self._delete_line(dir_x, dir_y, points)
        for r in radiuses:
            self._delete_ring(r)

        self.finish_wiping_full_lines()

    def _delete_line(
        self, dir_x: int, dir_y: int, points: list[tuple[int, int]]
    ) -> None:
        # dot product describes where it is along the direction, and is same for all points
        # determinant describes where it is in the opposite direction
        point_and_dir_dot_product = dir_x * points[0][0] + dir_y * points[0][1]
        point_and_dir_determinants = [dir_y * x - dir_x * y for x, y in points]

        new_landed_blocks: dict[tuple[int, int], int | None] = {
            (x, y): None for x, y in self.landed_blocks.keys()
        }
        for (x, y), color in self.landed_blocks.items():
            if color is None or (x, y) in points:
                continue

            # If (x, y) aligns with the line and moving in the direction would
            # bring it closer to the line, then move it
            if (
                dir_y * x - dir_x * y in point_and_dir_determinants
                and x * dir_x + y * dir_y < point_and_dir_dot_product
            ):
                x += dir_x
                y += dir_y

            new_landed_blocks[x, y] = color

        self.landed_blocks = new_landed_blocks

    def _delete_ring(self, r: int) -> None:
        new_landed_blocks = {}
        for (x, y), color in self.landed_blocks.items():
            if color is None:
                continue

            # preserve squares inside the ring
            if max(abs(x), abs(y)) < r:
                new_landed_blocks[x, y] = color

            # delete squares on the ring
            if max(abs(x), abs(y)) == r:
                continue

            # Move towards center. Squares at a diagonal direction from center
            # have abs(x) == abs(y) move in two different directions.
            # Two squares can move into the same place. That's fine.
            move_left = x > 0 and abs(x) >= abs(y)
            move_right = x < 0 and abs(x) >= abs(y)
            move_up = y > 0 and abs(y) >= abs(x)
            move_down = y < 0 and abs(y) >= abs(x)
            if move_left:
                x -= 1
            if move_right:
                x += 1
            if move_up:
                y -= 1
            if move_down:
                y += 1

            new_landed_blocks[x, y] = color

        self.landed_blocks = {
            (x, y): new_landed_blocks.get((x, y), None)
            for x, y in self.landed_blocks.keys()
        }

    def delete_full_lines_raw(self, full_lines: list[int]) -> None:
        for r in sorted(full_lines, reverse=True):
            self._delete_ring(r)

    def add_player(self, name: str, color: int) -> Player:
        used_directions = {(p.up_x, p.up_y) for p in self.players}
        opposites_of_used_directions = {(-x, -y) for x, y in used_directions}
        unused_directions = {(0, -1), (0, 1), (-1, 0), (1, 0)} - used_directions

        # If possible, pick a direction opposite to existing player.
        # Choose a direction consistently, for reproducible debugging.
        try:
            up_x, up_y = min(opposites_of_used_directions & unused_directions)
        except ValueError:
            up_x, up_y = min(unused_directions)

        player = Player(
            name,
            color,
            up_x,
            up_y,
            moving_block_start_x=(self.GAME_RADIUS + 1) * up_x,
            moving_block_start_y=(self.GAME_RADIUS + 1) * up_y,
        )
        self.players.append(player)
        return player

    def get_lines_to_render(self, rendering_for_this_player: Player) -> list[bytes]:
        lines = []
        lines.append(b"o" + b"--" * (2 * self.GAME_RADIUS + 1) + b"o")

        players_by_letter = {}
        for player in self.players:
            relative_direction = rendering_for_this_player.world_to_player(
                player.up_x, player.up_y
            )
            letter = {
                (0, -1): "w",
                (-1, 0): "a",
                (0, 1): "s",
                (1, 0): "d",
            }[relative_direction]
            players_by_letter[letter] = player

        middle_area_content = self._get_middle_area_content(players_by_letter)
        square_colors = self.get_square_colors()

        for y in range(-self.GAME_RADIUS, self.GAME_RADIUS + 1):
            insert_middle_area_here = None
            line = b"|"
            for x in range(-self.GAME_RADIUS, self.GAME_RADIUS + 1):
                if max(abs(x), abs(y)) <= self.MIDDLE_AREA_RADIUS:
                    insert_middle_area_here = len(line)
                    continue

                color = square_colors[rendering_for_this_player.player_to_world(x, y)]
                if color is None:
                    line += b"  "
                else:
                    line += COLOR % color
                    line += b"  "
                    line += COLOR % 0

            line += b"|"

            if insert_middle_area_here is not None:
                line = (
                    line[:insert_middle_area_here]
                    + middle_area_content[y + self.MIDDLE_AREA_RADIUS]
                    + line[insert_middle_area_here:]
                )

            lines.append(line)

        lines.append(b"o" + b"--" * (2 * self.GAME_RADIUS + 1) + b"o")
        return lines


GAME_CLASSES: list[type[Game]] = [TraditionalGame, RingGame]


class Server:
    def __init__(self) -> None:
        self.clients: set[Client] = set()
        self.games_and_tasks: dict[Game, list[asyncio.Task[Any]]] = {}

        # These tasks are not game specific
        self.server_tasks: list[asyncio.Task[Any]] = []
        self.server_tasks.append(
            asyncio.create_task(self._refresh_check_terminal_size_views())
        )

    async def _refresh_check_terminal_size_views(self) -> None:
        for client in self.clients:
            if isinstance(client.view, CheckTerminalSizeView):
                client.render()
        await asyncio.sleep(0.5)

    def start_game(self, client: Client, game_class: type[Game]) -> None:
        assert client in self.clients

        existing_games = [
            game for game in self.games_and_tasks.keys() if isinstance(game, game_class)
        ]
        if existing_games:
            [game] = existing_games
        else:
            game = game_class()
            self.games_and_tasks[game] = [
                asyncio.create_task(self._move_blocks_down_task(game))
            ]

        assert client.name is not None
        player = game.get_existing_player_or_add_new_player(client.name)
        if player is None:
            client.view = ChooseGameView(client, game_class)
        else:
            client.view = PlayingView(client, game, player)

        # ChooseGameViews display how many players are currently playing each game
        for client in self.clients:
            if isinstance(client.view, ChooseGameView):
                client.render()

    def _add_high_score(self, file_name: str, hs: HighScore) -> list[HighScore]:
        high_scores = []
        try:
            with open(file_name, "r", encoding="utf-8") as file:
                for line in file:
                    score, duration, *players = line.strip("\n").split("\t")
                    high_scores.append(
                        HighScore(
                            score=int(score),
                            duration_sec=float(duration),
                            players=players,
                        )
                    )
        except FileNotFoundError:
            print("Creating", file_name)
        except (ValueError, OSError) as e:
            print(f"Reading {file_name} failed:", e)
        else:
            print("Found high scores file:", file_name)

        try:
            with open(file_name, "a", encoding="utf-8") as file:
                print(hs.score, hs.duration_sec, *hs.players, file=file, sep="\t")
        except OSError as e:
            print(f"Writing to {file_name} failed:", e)

        high_scores.append(hs)
        return high_scores

    async def _high_score_task(self, game: Game, high_score: HighScore) -> None:
        high_scores = await to_thread(
            self._add_high_score, game.HIGH_SCORES_FILE, high_score
        )
        high_scores.sort(key=(lambda hs: hs.score), reverse=True)
        best5 = high_scores[:5]
        for client in self.clients:
            if isinstance(client.view, GameOverView) and client.view.game == game:
                client.view.set_high_scores(best5)
                client.render()

    def render_game(self, game: Game) -> None:
        assert game in self.games_and_tasks
        assert game.is_valid()

        playing_clients = [
            c
            for c in self.clients
            if isinstance(c.view, PlayingView) and c.view.game == game
        ]

        if game.game_is_over():
            tasks = self.games_and_tasks.pop(game)
            for task in tasks:
                task.cancel()

            duration_ns = time.monotonic_ns() - game.start_time
            high_score = HighScore(
                score=game.score,
                duration_sec=duration_ns / (1000 * 1000 * 1000),
                players=[p.name for p in game.players],
            )
            print("Game over!", high_score)
            game.players.clear()

            if playing_clients:
                for client in playing_clients:
                    client.view = GameOverView(client, game, high_score)
                    client.render()
                asyncio.create_task(self._high_score_task(game, high_score))
            else:
                print("Not adding high score because everyone disconnected")

        else:
            for client in playing_clients:
                client.render()

        # ChooseGameViews display how many players are currently playing each game
        for client in self.clients:
            if isinstance(client.view, ChooseGameView):
                client.render()

    async def _countdown(self, player: Player, game: Game) -> None:
        while True:
            await asyncio.sleep(1)
            assert isinstance(player.moving_block_or_wait_counter, int)
            player.moving_block_or_wait_counter -= 1
            if player.moving_block_or_wait_counter > 0:
                self.render_game(game)
                continue

            client_currently_connected = any(
                isinstance(client.view, PlayingView) and client.view.player == player
                for client in self.clients
            )
            game.end_waiting(player, client_currently_connected)
            self.render_game(game)

            me = asyncio.current_task()
            if me in self.games_and_tasks.get(game, []):
                self.games_and_tasks[game].remove(me)
            return

    async def _move_blocks_down_once(self, game: Game) -> None:
        needs_wait_counter = game.move_blocks_down()
        full_lines_iter = game.find_and_then_wipe_full_lines()
        full_points = next(full_lines_iter)
        for player in needs_wait_counter:
            self.games_and_tasks[game].append(
                asyncio.create_task(self._countdown(player, game))
            )
        self.render_game(game)

        if full_points:
            print(f"Flashing and wiping {len(full_points)} points")
            for color in [47, 0, 47, 0]:
                for point in full_points:
                    game.landed_blocks[point] = color
                self.render_game(game)
                await asyncio.sleep(0.1)

            try:
                next(full_lines_iter)  # run past yield, which deletes points
            except StopIteration:
                pass  # function ended without a second yield
            self.render_game(game)

    async def _move_blocks_down_task(self, game: Game) -> None:
        while True:
            await self._move_blocks_down_once(game)
            await asyncio.sleep(0.5 / (1 + game.score / 1000))

    async def handle_connection(
        self, reader: asyncio.StreamReader, writer: asyncio.StreamWriter
    ) -> None:
        client = Client(self, reader, writer)
        await client.handle()


class AskNameView:
    def __init__(self, client: Client):
        assert client.name is None
        self._client = client
        self._name_so_far = b""
        self._error: str | None = None
        self._backslash_r_received = False

    def _get_name(self) -> str:
        return "".join(
            c
            for c in self._name_so_far.decode("utf-8", errors="replace")
            if c.isprintable()
        )

    def get_lines_to_render_and_cursor_pos(self) -> tuple[list[bytes], tuple[int, int]]:
        result = ASCII_ART.encode("ascii").splitlines()
        while len(result) < 10:
            result.append(b"")

        name_line = " " * 20 + f"Name: {self._get_name()}"
        result.append(name_line.encode("utf-8"))

        if self._error is not None:
            result.append(b"")
            result.append(b"")
            result.append(
                (COLOR % 31) + b"  " + self._error.encode("utf-8") + (COLOR % 0)
            )

        return (result, (11, len(name_line) + 1))

    def handle_key_press(self, received: bytes) -> None:
        # Enter presses can get sent in different ways...
        # Linux/MacOS raw mode: b"\r"
        # Linux/MacOS cooked mode (not supported): b"YourName\n"
        # Windows: b"\r\n" (handled as if it was \r and \n separately)
        if received == b"\r":
            self._on_enter_pressed()
            self._backslash_r_received = True
        elif received == b"\n":
            if not self._backslash_r_received:
                self._error = "Your terminal doesn't seem to be in raw mode. Run 'stty raw' and try again."
        elif received in BACKSPACE:
            # Don't just delete last byte, so that non-ascii can be erased
            # with a single backspace press
            self._name_so_far = self._get_name()[:-1].encode("utf-8")
        else:
            if len(self._name_so_far) < NAME_MAX_LENGTH:
                self._name_so_far += received

    def _on_enter_pressed(self) -> None:
        name = self._get_name().strip()
        if not name:
            self._error = "Please write a name before pressing Enter."
            return
        if any(c.isspace() and c != " " for c in name):
            self._error = (
                "The name can contain spaces, but not other whitespace characters."
            )
            return

        # Prevent two simultaneous clients with the same name.
        # But it's fine if you leave and then join back with the same name.
        if name.lower() in (
            client.name.lower()
            for client in self._client.server.clients
            if client.name is not None
        ):
            self._error = "This name is in use. Try a different name."
            return

        print(f"name asking done: {name!r}")
        self._client.writer.write(HIDE_CURSOR)
        self._client.name = name
        self._client.view = ChooseGameView(self._client)


class MenuView:
    def __init__(self) -> None:
        self.menu_items: list[str] = []
        self.selected_index = 0

    def get_lines_to_render(self) -> list[bytes]:
        item_width = 30
        result = [b"", b""]
        for index, item in enumerate(self.menu_items):
            display_text = item.center(item_width).encode("utf-8")
            if index == self.selected_index:
                display_text = (COLOR % 47) + display_text  # white background
                display_text = (COLOR % 30) + display_text  # black foreground
                display_text += COLOR % 0
            result.append(b" " * ((80 - item_width) // 2) + display_text)
        return result

    # Return True to quit the game
    @abstractmethod
    def on_enter_pressed(self) -> bool | None:
        pass

    def handle_key_press(self, received: bytes) -> bool:
        if received in (UP_ARROW_KEY, b"W", b"w") and self.selected_index > 0:
            self.selected_index -= 1
        if received in (DOWN_ARROW_KEY, b"S", b"s") and self.selected_index + 1 < len(
            self.menu_items
        ):
            self.selected_index += 1
        if received == b"\r":
            return bool(self.on_enter_pressed())
        return False  # do not quit yet


class ChooseGameView(MenuView):
    def __init__(
        self, client: Client, previous_game_class: type[Game] = GAME_CLASSES[0]
    ):
        super().__init__()
        self._client = client
        self.selected_index = GAME_CLASSES.index(previous_game_class)
        self._fill_menu()

<<<<<<< HEAD
    def _fill_menu(self) -> None:
=======
    def _should_show_cannot_join_error(self) -> bool:
        assert self._client.name is not None
        return self.selected_index < len(GAME_CLASSES) and any(
            isinstance(g, GAME_CLASSES[self.selected_index])
            and not g.player_can_join(self._client.name)
            for g in self._client.server.games_and_tasks.keys()
        )

    def get_lines_to_render(self) -> list[bytes]:
>>>>>>> c747ffdd
        self.menu_items.clear()
        for game_class in GAME_CLASSES:
            ongoing_games = [
                g
                for g in self._client.server.games_and_tasks.keys()
                if isinstance(g, game_class)
            ]
            if ongoing_games:
                [game] = ongoing_games
                player_count = len(game.players)
            else:
                player_count = 0

            text = game_class.NAME
            if player_count == 1:
                text += " (1 player)"
            else:
                text += f" ({player_count} players)"
            self.menu_items.append(text)

        self.menu_items.append("Quit")

<<<<<<< HEAD
    def get_lines_to_render(self) -> list[bytes]:
        self._fill_menu()
        return ASCII_ART.encode("ascii").split(b"\n") + super().get_lines_to_render()
=======
        result = ASCII_ART.encode("ascii").split(b"\n") + super().get_lines_to_render()
        if self._should_show_cannot_join_error():
            result.append(b"")
            result.append(b"")
            result.append(
                (COLOR % 31) + b"This game is full.".center(80).rstrip() + (COLOR % 0)
            )
        return result
>>>>>>> c747ffdd

    def on_enter_pressed(self) -> bool:
        if self.menu_items[self.selected_index] == "Quit":
            return True

        if not self._should_show_cannot_join_error():
            self._client.view = CheckTerminalSizeView(
                self._client, GAME_CLASSES[self.selected_index]
            )
        return False


class CheckTerminalSizeView:
    def __init__(self, client: Client, game_class: type[Game]):
        self._client = client
        self._game_class = game_class

<<<<<<< HEAD
        # Terminal needs to be refreshed frequently as the user resizes it.
        asyncio.create_task(self._refresh_loop())

    async def _refresh_loop(self) -> None:
        while self._client.view == self:
            self._client.render()
            await asyncio.sleep(0.5)

=======
>>>>>>> c747ffdd
    def get_lines_to_render(self) -> list[bytes]:
        width = 80
        height = self._game_class.TERMINAL_HEIGHT_NEEDED

        text_lines = [
            b"Please adjust your terminal size so that you can",
            b"see the entire rectangle. Press Enter when done.",
        ]

        lines = [b"|" + b" " * (width - 2) + b"|"] * height
        lines[0] = lines[-1] = b"o" + b"-" * (width - 2) + b"o"
        for index, line in enumerate(text_lines):
            lines[2 + index] = b"|" + line.center(width - 2) + b"|"
            lines[-2 - len(text_lines) + index] = b"|" + line.center(width - 2) + b"|"

        return lines

    def handle_key_press(self, received: bytes) -> None:
        if received == b"\r":
            # rendering this view is a bit special :)
            #
            # Make sure screen clears before changing view, even if the next
            # view isn't actually as tall as this view. This can happen if a
            # game was full and you're thrown back to main menu.
            self._client.writer.write(CLEAR_SCREEN)
            self._client.server.start_game(self._client, self._game_class)


class GameOverView(MenuView):
    def __init__(
        self,
        client: Client,
        game: Game,
        new_high_score: HighScore,
    ):
        super().__init__()
        self.menu_items.extend(["New Game", "Choose a different game", "Quit"])
        self._client = client
        self.game = game
        self.new_high_score = new_high_score
        self._high_scores: list[HighScore] | None = None

    def set_high_scores(self, high_scores: list[HighScore]) -> None:
        self._high_scores = high_scores

    def get_lines_to_render(self) -> list[bytes]:
        if self._high_scores is None:
            return [b"", b"", b"Loading...".center(80).rstrip()]

        lines = [b"", b"", b""]
        lines.append(b"Game Over :(".center(80).rstrip())
        lines.append(
            f"Your score was {self.new_high_score.score}.".encode("ascii")
            .center(80)
            .rstrip()
        )

        lines.extend(super().get_lines_to_render())

        lines.append(b"")
        lines.append(b"")
        lines.append(b"=== HIGH SCORES ".ljust(80, b"="))
        lines.append(b"")
        lines.append(b"| Score | Duration | Players")
        lines.append(b"|-------|----------|-------".ljust(80, b"-"))

        for hs in self._high_scores:
            player_string = ", ".join(hs.players)
            line_string = (
                f"| {hs.score:<6}| {hs.get_duration_string():<9}| {player_string}"
            )
            line = line_string.encode("utf-8")
            if hs == self.new_high_score:
                lines.append((COLOR % 42) + line)
            else:
                lines.append((COLOR % 0) + line)

        lines.append(COLOR % 0)  # Needed if last score was highlighted
        return lines

    def on_enter_pressed(self) -> bool:
        if self._high_scores is None:
            return False

        text = self.menu_items[self.selected_index]
        if text == "New Game":
            assert self._client.name is not None
            self._client.server.start_game(self._client, type(self.game))
        elif text == "Choose a different game":
            self._client.view = ChooseGameView(self._client, type(self.game))
        elif text == "Quit":
            return True
        else:
            raise NotImplementedError(text)

        return False


class PlayingView:
    def __init__(self, client: Client, game: Game, player: Player):
        self._client = client
        self._server = client.server
        # no idea why these need explicit type annotations
        self.game: Game = game
        self.player: Player = player

    def get_lines_to_render(self) -> list[bytes]:
        lines = self.game.get_lines_to_render(self.player)
        lines[5] += f"  Score: {self.game.score}".encode("ascii")
        if self._client.rotate_counter_clockwise:
            lines[6] += b"  Counter-clockwise"
        if isinstance(self.player.moving_block_or_wait_counter, int):
            n = self.player.moving_block_or_wait_counter
            lines[8] += f"  Please wait: {n}".encode("ascii")
        return lines

    def handle_key_press(self, received: bytes) -> None:
        if received in (b"A", b"a", LEFT_ARROW_KEY):
            self.game.move_if_possible(self.player, dx=-1, dy=0, in_player_coords=True)
            self._server.render_game(self.game)
        elif received in (b"D", b"d", RIGHT_ARROW_KEY):
            self.game.move_if_possible(self.player, dx=1, dy=0, in_player_coords=True)
            self._server.render_game(self.game)
        elif received in (b"W", b"w", UP_ARROW_KEY, b"\r"):
            self.game.rotate(self.player, self._client.rotate_counter_clockwise)
            self._server.render_game(self.game)
        elif received in (b"S", b"s", DOWN_ARROW_KEY, b" "):
            self.game.move_down_all_the_way(self.player)
            self._server.render_game(self.game)
        elif received in (b"R", b"r"):
            self._client.rotate_counter_clockwise = (
                not self._client.rotate_counter_clockwise
            )
            self._client.render()
        elif (
            received in (b"F", b"f")
            and isinstance(self.game, RingGame)
            and len(self.game.players) == 1
        ):
            old_landed_blocks = self.game.landed_blocks.copy()
            self.game.landed_blocks = {
                (-x, -y): color for (x, y), color in self.game.landed_blocks.items()
            }
            if self.game.is_valid():
                self._server.render_game(self.game)
            else:
                self.game.landed_blocks = old_landed_blocks


class Client:
    def __init__(
        self, server: Server, reader: asyncio.StreamReader, writer: asyncio.StreamWriter
    ) -> None:
        self.server = server
        self._reader = reader
        self.writer = writer

        self.last_displayed_lines: list[bytes] = []
        self.name: str | None = None
        self.view: (
            AskNameView
            | ChooseGameView
            | CheckTerminalSizeView
            | PlayingView
            | GameOverView
        ) = AskNameView(self)
        self.rotate_counter_clockwise = False

    def render(self) -> None:
        if isinstance(self.view, CheckTerminalSizeView):
            # Very different from other views
            self.last_displayed_lines.clear()
            self.writer.write(
                CLEAR_SCREEN
                + (MOVE_CURSOR % (1, 1))
                + b"\r\n".join(self.view.get_lines_to_render())
            )
            return

        if isinstance(self.view, AskNameView):
            lines, cursor_pos = self.view.get_lines_to_render_and_cursor_pos()
        else:
            # Bottom of view. If user types something, it's unlikely to be
            # noticed here before it gets wiped by the next refresh.
            lines = self.view.get_lines_to_render()
            cursor_pos = (len(lines) + 1, 1)

        while len(lines) < len(self.last_displayed_lines):
            lines.append(b"")
        while len(lines) > len(self.last_displayed_lines):
            self.last_displayed_lines.append(b"")

        # Send it all at once, so that hopefully cursor won't be in a
        # temporary place for long times, even if internet is slow
        to_send = b""

        # Hide user's key press at cursor location. Needs to be done at
        # whatever cursor location is currently, before we move it.
        to_send += b"\r"  # move cursor to start of line
        to_send += CLEAR_TO_END_OF_LINE

        for y, (old_line, new_line) in enumerate(
            zip(self.last_displayed_lines, lines), start=1
        ):
            # Re-rendering cursor line helps with AskNameView
            if old_line != new_line or y == cursor_pos[0]:
                to_send += MOVE_CURSOR % (y, 1)
                to_send += new_line
                to_send += CLEAR_TO_END_OF_LINE
        self.last_displayed_lines = lines.copy()

        to_send += MOVE_CURSOR % cursor_pos
        self.writer.write(to_send)

    async def _receive_bytes(self) -> bytes | None:
        # TODO: is the error handling needed?
        try:
            await asyncio.sleep(0)  # Makes game playable while fuzzer is running
            result = await self._reader.read(10)
        except OSError as e:
            print("Receive error:", self.name, e)
            return None

        # Checking ESC key here is a bad idea.
        # Arrow keys are sent as ESC + other bytes, and recv() can sometimes
        # return only some of the sent data.
        if (
            not result
            or CONTROL_C in result
            or CONTROL_D in result
            or CONTROL_Q in result
        ):
            return None

        return result

    async def handle(self) -> None:
        print("New connection")

        if len(self.server.clients) >= len(GAME_CLASSES) * len(PLAYER_COLORS):
            print("Sending server full message")
            self.writer.write(b"The server is full. Please try again later.\r\n")
            return
        self.server.clients.add(self)

        try:
            self.writer.write(CLEAR_SCREEN)
            received = b""

            while True:
                self.render()

                new_chunk = await self._receive_bytes()
                if new_chunk is None:
                    break
                received += new_chunk

                # Arrow key presses are received as 3 bytes. The first two of
                # them are CSI, aka ESC [. If we have received a part of an
                # arrow key press, don't process it yet, wait for the rest to
                # arrive instead.
                while received not in (b"", ESC, CSI):
                    if received.startswith(CSI):
                        handle_result = self.view.handle_key_press(received[:3])
                        received = received[3:]
                    else:
                        handle_result = self.view.handle_key_press(received[:1])
                        received = received[1:]
                    if handle_result:
                        return

        finally:
            print("Closing connection:", self.name)
            self.server.clients.remove(self)
            if isinstance(self.view, PlayingView) and isinstance(
                self.view.player.moving_block_or_wait_counter, MovingBlock
            ):
                self.view.player.moving_block_or_wait_counter = None
                self.server.render_game(self.view.game)

            # \r moves cursor to start of line
            self.writer.write(b"\r" + CLEAR_FROM_CURSOR_TO_END_OF_SCREEN + SHOW_CURSOR)
            try:
                await self.writer.drain()
            except OSError:
                pass
            self.writer.close()


async def main() -> None:
    my_server = Server()
    try:
        asyncio_server = await asyncio.start_server(
            my_server.handle_connection, port=12345
        )
        async with asyncio_server:
            print("Listening on port 12345...")
            await asyncio_server.serve_forever()
    finally:
        for task in my_server.server_tasks:
            task.cancel()


asyncio.run(main())<|MERGE_RESOLUTION|>--- conflicted
+++ resolved
@@ -1197,9 +1197,6 @@
         self.selected_index = GAME_CLASSES.index(previous_game_class)
         self._fill_menu()
 
-<<<<<<< HEAD
-    def _fill_menu(self) -> None:
-=======
     def _should_show_cannot_join_error(self) -> bool:
         assert self._client.name is not None
         return self.selected_index < len(GAME_CLASSES) and any(
@@ -1208,8 +1205,7 @@
             for g in self._client.server.games_and_tasks.keys()
         )
 
-    def get_lines_to_render(self) -> list[bytes]:
->>>>>>> c747ffdd
+    def _fill_menu(self) -> None:
         self.menu_items.clear()
         for game_class in GAME_CLASSES:
             ongoing_games = [
@@ -1232,11 +1228,8 @@
 
         self.menu_items.append("Quit")
 
-<<<<<<< HEAD
     def get_lines_to_render(self) -> list[bytes]:
         self._fill_menu()
-        return ASCII_ART.encode("ascii").split(b"\n") + super().get_lines_to_render()
-=======
         result = ASCII_ART.encode("ascii").split(b"\n") + super().get_lines_to_render()
         if self._should_show_cannot_join_error():
             result.append(b"")
@@ -1245,7 +1238,6 @@
                 (COLOR % 31) + b"This game is full.".center(80).rstrip() + (COLOR % 0)
             )
         return result
->>>>>>> c747ffdd
 
     def on_enter_pressed(self) -> bool:
         if self.menu_items[self.selected_index] == "Quit":
@@ -1263,17 +1255,6 @@
         self._client = client
         self._game_class = game_class
 
-<<<<<<< HEAD
-        # Terminal needs to be refreshed frequently as the user resizes it.
-        asyncio.create_task(self._refresh_loop())
-
-    async def _refresh_loop(self) -> None:
-        while self._client.view == self:
-            self._client.render()
-            await asyncio.sleep(0.5)
-
-=======
->>>>>>> c747ffdd
     def get_lines_to_render(self) -> list[bytes]:
         width = 80
         height = self._game_class.TERMINAL_HEIGHT_NEEDED
